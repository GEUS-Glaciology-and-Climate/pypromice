#!/usr/bin/env python
import os
import pandas as pd
import xarray as xr
from argparse import ArgumentParser
from pypromice.aws import getVars, getMeta, addMeta, _addAttr, getColNames, \
    roundValues, resampleL3, writeAll
<<<<<<< HEAD
from pypromice.L1toL2 import _correct Precip
=======
from pypromice.L1toL2 import _correctPrecip
>>>>>>> f3c8050a

def parse_arguments():
    parser = ArgumentParser(description="AWS L3 joiner for merging together two L3 products, for example an L3 RAW and L3 TX data product. An hourly, daily and monthly L3 data product is outputted to the defined output path")
    parser.add_argument('-s', '--file1', type=str, required=True,
                        help='Path to source L3 file, which will be preferenced in merge process')
    parser.add_argument('-t', '--file2', type=str, required=True, 
                        help='Path to target L3 file, which will be used to fill gaps in merge process')
    parser.add_argument('-o', '--outpath', default=os.getcwd(), type=str, required=True, 
                        help='Path where to write output')
    parser.add_argument('-v', '--variables', default=None, type=str, required=False, 
    			 help='Path to variables look-up table .csv file for variable name retained'''),
    parser.add_argument('-m', '--metadata', default=None, type=str, required=False, 
    			 help='Path to metadata table .csv file for metadata information'''),
    parser.add_argument('-d', '--datatype', default='raw', type=str, required=False, 
    			 help='Data type to output, raw or tx')
    args = parser.parse_args()
    return args

def loadArr(infile):
    if infile.split('.')[-1].lower() in 'csv':
        df = pd.read_csv(infile, index_col=0, parse_dates=True)
        ds = xr.Dataset.from_dataframe(df)  
    
    elif infile.split('.')[-1].lower() in 'nc':
        ds = xr.open_dataset(infile)
    
    try:
        name = ds.attrs['station_name'] 
    except:
        name = infile.split('/')[-1].split('.')[0].split('_hour')[0].split('_10min')[0]
        
    print(f'{name} array loaded from {infile}')
    return ds, name
    

if __name__ == '__main__':
    """Executed from the command line"""
    args = parse_arguments()
    
    # Check files
    if os.path.isfile(args.file1) and os.path.isfile(args.file2): 

        # Load data arrays
        ds1, n1 = loadArr(args.file1)
        ds2, n2 = loadArr(args.file2)    	
        
        # Check stations match
        if n1.lower() == n2.lower():
            
        	# Merge arrays
            print(f'Combining {args.file1} with {args.file2}...')
            name = n1
            all_ds = ds1.combine_first(ds2)
            
            # Re-calculate corrected precipitation
            if hasattr(all_ds, 'precip_u_cor'):
                if ~all_ds['precip_u_cor'].isnull().all():
                    all_ds['precip_u_cor'],  _ = _correctPrecip(all_ds['precip_u'], 
                                                                all_ds['wspd_u'])
            if hasattr(all_ds, 'precip_l_cor'):
                if ~all_ds['precip_l_cor'].isnull().all():
                    all_ds['precip_l_cor'],  _ = _correctPrecip(all_ds['precip_l'], 
<<<<<<< HEAD
                                                                all_ds['wspd_l'])                    
=======
                                                                all_ds['wspd_l'])
        
>>>>>>> f3c8050a
        else:
            print(f'Mismatched station names {n1}, {n2}')
            exit()            
    
    elif os.path.isfile(args.file1):  
        ds1, name = loadArr(args.file1)
        print(f'Only one file found {args.file1}...')
        all_ds = ds1  

    elif os.path.isfile(args.file2):
        ds2, name = loadArr(args.file2)
        print(f'Only one file found {args.file2}...')
        all_ds = ds2  
    
    else:
        print(f'Invalid files {args.file1}, {args.file2}')
        exit()
    
    # Get hourly, daily and monthly datasets
    print('Resampling L3 data to hourly, daily and monthly resolutions...')
    l3_h = resampleL3(all_ds, '60min')
    l3_d = resampleL3(all_ds, '1D')
    l3_m = resampleL3(all_ds, 'M')
    
    if args.variables is not None:
        print(f'Adding variable information from {args.variables}...')
        
        # Load variables look-up table
        assert(os.path.isfile(args.variables)) 
        var = getVars(args.variables)
        	
        # Round all values to specified decimals places
        l3_h = roundValues(l3_h, var)
        l3_d = roundValues(l3_d, var)
        l3_m = roundValues(l3_m, var)
        
        # Get columns to keep
        if hasattr(all_ds, 'p_l'):
            col_names = getColNames(var, 2, args.datatype.lower())  
        else:
            col_names = getColNames(var, 1, args.datatype.lower())
    
    else:
    	col_names=None     

    # Assign station id
    for l in [l3_h, l3_d, l3_m]:
        l.attrs['station_id'] = name
    
    # Assign metadata
    if args.metadata is not None:
        print(f'Adding metadata from {args.metadata}...')
        m = getMeta(args.metadata)
        l3_h = addMeta(l3_h, m)
        l3_d = addMeta(l3_d, m)
        l3_m = addMeta(l3_m, m)
      
    # Set up output path
    out = os.path.join(args.outpath, name)
    
    # Write to files
    writeAll(out, name, l3_h, l3_d, l3_m, col_names)
    print(f'Files saved to {os.path.join(out, name)}...')
 
else:
    """Executed on import"""
    pass<|MERGE_RESOLUTION|>--- conflicted
+++ resolved
@@ -5,11 +5,7 @@
 from argparse import ArgumentParser
 from pypromice.aws import getVars, getMeta, addMeta, _addAttr, getColNames, \
     roundValues, resampleL3, writeAll
-<<<<<<< HEAD
-from pypromice.L1toL2 import _correct Precip
-=======
 from pypromice.L1toL2 import _correctPrecip
->>>>>>> f3c8050a
 
 def parse_arguments():
     parser = ArgumentParser(description="AWS L3 joiner for merging together two L3 products, for example an L3 RAW and L3 TX data product. An hourly, daily and monthly L3 data product is outputted to the defined output path")
@@ -72,12 +68,7 @@
             if hasattr(all_ds, 'precip_l_cor'):
                 if ~all_ds['precip_l_cor'].isnull().all():
                     all_ds['precip_l_cor'],  _ = _correctPrecip(all_ds['precip_l'], 
-<<<<<<< HEAD
                                                                 all_ds['wspd_l'])                    
-=======
-                                                                all_ds['wspd_l'])
-        
->>>>>>> f3c8050a
         else:
             print(f'Mismatched station names {n1}, {n2}')
             exit()            
