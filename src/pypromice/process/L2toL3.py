#!/usr/bin/env python
"""
AWS Level 2 (L2) to Level 3 (L3) data processing
"""
import pandas as pd
import numpy as np
import xarray as xr
<<<<<<< HEAD
import toml
from sklearn.linear_model import LinearRegression

import logging
=======
from statsmodels.nonparametric.smoothers_lowess import lowess
from sklearn.linear_model import LinearRegression
from pypromice.qc.github_data_issues import adjustData
from scipy.interpolate import interp1d
import logging, os
>>>>>>> 0b98589f
logger = logging.getLogger(__name__)

def toL3(L2, config_folder='../aws-l0/metadata/station_configurations/', T_0=273.15):
    '''Process one Level 2 (L2) product to Level 3 (L3) meaning calculating all
    derived variables:
        - Turbulent fluxes
        - smoothed and inter/extrapolated GPS coordinates
        - continuous surface height, ice surface height, snow height
        - thermistor depths
    
    
    Parameters
    ----------
    L2 : xarray:Dataset
        L2 AWS data
    T_0 : int 
        Steam point temperature. Default is 273.15.
    '''
    ds = L2
    ds.attrs['level'] = 'L3'

    T_100 = _getTempK(T_0)                                                     # Get steam point temperature as K 
    
    # Turbulent heat flux calculation
    if ('t_u' in ds.keys()) and \
        ('p_u' in ds.keys()) and \
            ('rh_u_cor' in ds.keys()):
        # Upper boom bulk calculation
        T_h_u = ds['t_u'].copy()                                                   # Copy for processing
        p_h_u = ds['p_u'].copy()
        RH_cor_h_u = ds['rh_u_cor'].copy()
            
        q_h_u = calcSpHumid(T_0, T_100, T_h_u, p_h_u, RH_cor_h_u)                  # Calculate specific humidity
        if ('wspd_u' in ds.keys()) and \
            ('t_surf' in ds.keys()) and \
                ('z_boom_u' in ds.keys()):
            WS_h_u = ds['wspd_u'].copy()
            Tsurf_h = ds['t_surf'].copy()                                              # T surf from derived upper boom product. TODO is this okay to use with lower boom parameters?
            z_WS_u = ds['z_boom_u'].copy() + 0.4                                       # Get height of Anemometer                
            z_T_u = ds['z_boom_u'].copy() - 0.1                                        # Get height of thermometer  
            
            if not ds.attrs['bedrock']:       
                SHF_h_u, LHF_h_u= calcHeatFlux(T_0, T_h_u, Tsurf_h, WS_h_u,            # Calculate latent and sensible heat fluxes
                                                z_WS_u, z_T_u, q_h_u, p_h_u)     
        
                ds['dshf_u'] = (('time'), SHF_h_u.data)
                ds['dlhf_u'] = (('time'), LHF_h_u.data)
        else:
            logger.info('wspd_u, t_surf or z_boom_u missing, cannot calulate tubrulent heat fluxes')

        q_h_u = 1000 * q_h_u                                                       # Convert sp.humid from kg/kg to g/kg
        ds['qh_u'] = (('time'), q_h_u.data)
    else:
        logger.info('t_u, p_u or rh_u_cor missing, cannot calulate tubrulent heat fluxes')

    # Lower boom bulk calculation
    if ds.attrs['number_of_booms']==2:
        if ('t_l' in ds.keys()) and \
            ('p_l' in ds.keys()) and \
                ('rh_l_cor' in ds.keys()):
            T_h_l = ds['t_l'].copy()                                               # Copy for processing
            p_h_l = ds['p_l'].copy()                                    
            RH_cor_h_l = ds['rh_l_cor'].copy()

            q_h_l = calcSpHumid(T_0, T_100, T_h_l, p_h_l, RH_cor_h_l)              # Calculate sp.humidity

            if ('wspd_l' in ds.keys()) and \
                ('t_surf' in ds.keys()) and \
                    ('z_boom_l' in ds.keys()):
                z_WS_l = ds['z_boom_l'].copy() + 0.4                                   # Get height of W                  
                z_T_l = ds['z_boom_l'].copy() - 0.1                                    # Get height of thermometer 
                WS_h_l = ds['wspd_l'].copy()                                 
                if not ds.attrs['bedrock']:       
                    SHF_h_l, LHF_h_l= calcHeatFlux(T_0, T_h_l, Tsurf_h, WS_h_l, # Calculate latent and sensible heat fluxes 
                                                    z_WS_l, z_T_l, q_h_l, p_h_l)        
        
                    ds['dshf_l'] = (('time'), SHF_h_l.data)
                    ds['dlhf_l'] = (('time'), LHF_h_l.data)
            else:
                logger.info('wspd_l, t_surf or z_boom_l missing, cannot calulate tubrulent heat fluxes')
    
            q_h_l = 1000 * q_h_l                                                       # Convert sp.humid from kg/kg to g/kg
            ds['qh_l'] = (('time'), q_h_l.data)
        else:
            logger.info('t_l, p_l or rh_l_cor missing, cannot calulate tubrulent heat fluxes')

    # Smoothing and inter/extrapolation of GPS coordinates
    for var in ['gps_lat', 'gps_lon', 'gps_alt']:
        ds[var.replace('gps_','')] = gpsCoordinatePostprocessing(ds, var)

    # adding average coordinate as attribute        
    for v in ['lat','lon','alt']:
        ds.attrs[v+'_avg'] = ds[v].mean(dim='time').item()
    
    # processing continuous surface height, ice surface height, snow height
    ds = surfaceHeightProcessing(ds)

    return ds


def surfaceHeightProcessing(ds):
    """
    Process surface height data for different site types and create 
    surface height variables.

    Parameters
    ----------
    ds : xarray.Dataset
        The dataset containing various measurements and attributes including
        'site_type' which determines the type of site (e.g., 'ablation', 
        'accumulation', 'bedrock') and other relevant data variables such as 
        'z_boom_u', 'z_stake', 'z_pt_cor', etc.

    Returns
    -------
    xarray.Dataset
        The dataset with additional processed surface height variables:
        'z_surf_1', 'z_surf_2', 'z_ice_surf', 'z_surf_combined', 'snow_height',
        and possibly depth variables derived from temperature measurements.
    """
    # Initialize surface height variables with NaNs
    ds['z_surf_1'] = ('time', ds['z_boom_u'].data * np.nan)
    ds['z_surf_2'] = ('time', ds['z_boom_u'].data * np.nan)

    if ds.attrs['site_type'] == 'ablation':
        # Calculate surface heights for ablation sites
        ds['z_surf_1'] = 2.6 - ds['z_boom_u']
        first_valid_index = ds.time.where(ds.z_stake.notnull(), drop=True).data[0]
        if first_valid_index:
            ds['z_surf_2'] = ds.z_surf_1.sel(time=first_valid_index) + ds.z_stake.sel(time=first_valid_index) - ds['z_stake']
        
        # Use corrected point data if available
        if 'z_pt_cor' in ds.data_vars:
            ds['z_ice_surf'] = ('time', ds['z_pt_cor'].data)
    
    else:
        # Calculate surface heights for other site types
        first_valid_index = ds.time.where(ds.z_boom_u.notnull(), drop=True).data[0]
        ds['z_surf_1'] = ds.z_boom_u.sel(time=first_valid_index) - ds['z_boom_u']
        if 'z_boom_l' in ds.data_vars:
            first_valid_index = ds.time.where(ds.z_boom_l.notnull(), drop=True).data[0]
            ds['z_surf_2'] = ds.z_boom_l.sel(time=first_valid_index) - ds['z_boom_l']
        if 'z_stake' in ds.data_vars and ds.z_stake.notnull().any():
            first_valid_index = ds.time.where(ds.z_stake.notnull(), drop=True).data[0]
            ds['z_surf_2'] = ds.z_stake.sel(time=first_valid_index) - ds['z_stake']

    # Adjust data for the created surface height variables
    ds = adjustData(ds, var_list=['z_surf_1', 'z_surf_2', 'z_ice_surf'])

    # Convert to dataframe and combine surface height variables
    df_in = ds[[v for v in ['z_surf_1', 'z_surf_2', 'z_ice_surf'] if v in ds.data_vars]].to_dataframe()
    ds['z_surf_combined'], ds['z_ice_surf'] = combineSurfaceHeight(df_in, ds.attrs['site_type'])

    if ds.attrs['site_type'] == 'ablation':
        # Calculate rolling minimum for ice surface height and snow height
        ds['z_ice_surf'] = ds.z_surf_combined.to_series().rolling('365D').min()
        ds['snow_height'] = ds['z_surf_combined'] - ds['z_ice_surf']
    elif ds.attrs['site_type'] in ['accumulation', 'bedrock']:
        # Handle accumulation and bedrock site types
        ds['z_ice_surf'] = ('time', ds['z_surf_1'].data * np.nan)
        ds['snow_height'] = ds['z_surf_combined']
    else:
        # Log info for other site types
        logger.info('other site type')

    if ds.attrs['site_type'] != 'bedrock':
        # Process ice temperature data and create depth variables
        ice_temp_vars = [v for v in ds.data_vars if 't_i_' in v]
        vars_out = [v.replace('t', 'd_t') for v in ice_temp_vars]
        vars_out.append('t_i_10m')
        df_out = thermistorDepth(ds[ice_temp_vars + ['z_surf_combined']].to_dataframe(), ds.attrs['station_id'])
        for var in df_out.columns:
            ds[var] = ('time', df_out[var].values)
    
    return ds

<<<<<<< HEAD
def gpsCoordinatePostprocessing(ds, var, config_folder='../aws-l0/metadata/station_configurations/'):
=======

def combineSurfaceHeight(df, site_type, threshold_ablation = -0.0002):
    '''Combines the data from three sensor: the two sonic rangers and the
    pressure transducer, to recreate the surface height, the ice surface height
    and the snow depth through the years. For the accumulation sites, it is
    only the average of the two sonic rangers (after manual adjustments to 
    correct maintenance shifts). For the ablation sites, first an ablation 
    period is estimated each year (either the period when z_pt_cor decreases
    or JJA if no better estimate) then different adjustmnents are conducted 
    to stitch the three time series together: z_ice_surface (adjusted from
    z_pt_cor) or if unvailable, z_surf_2 (adjusted from z_stake)
    are used in the ablation period while an average of z_surf_1 and z_surf_2
    are used otherwise, after they are being adjusted to z_ice_surf at the end 
    of the ablation season.
    
    Parameters
    ----------
    df : pandas.dataframe
        Dataframe with datetime index and variables z_surf_1, z_surf_2 and z_ice_surf
    site_type : str 
        Either 'accumulation' or 'ablation'
    threshold_ablation : float
        Threshold to which a z_pt_cor hourly decrease is compared. If the decrease
        is higher, then there is ablation.
    '''
    logger.info('Combining surface height')
    if 'z_surf_2' not in df.columns:
        logger.info('-> did not find z_surf_2')
        df["z_surf_combined"] = hampel(df["z_surf_1"].interpolate(limit=72)).values
        return df["z_surf_combined"], df["z_surf_combined"]*np.nan

    elif site_type == 'accumulation':
        logger.info('-> no z_pt or accumulation site: averaging z_surf_1 and z_surf_2')
        df["z_surf_1_adj"] = hampel(df["z_surf_1"].interpolate(limit=72)).values
        df["z_surf_2_adj"] = hampel(df["z_surf_2"].interpolate(limit=72)).values
        # adjusting z_surf_2 to z_surf_1
        df["z_surf_2_adj"]  = df["z_surf_2_adj"]  + (df["z_surf_1_adj"]- df["z_surf_2_adj"]).mean()
        # z_surf_combined is the average of the two z_surf
        if df.z_surf_1_adj.notnull().any() & df.z_surf_2_adj.notnull().any():
            df['z_surf_combined'] = df[['z_surf_1_adj', 'z_surf_2_adj']].mean(axis = 1).values
        elif df.z_surf_1_adj.notnull().any():
            df['z_surf_combined'] = df.z_surf_1_adj.values
        elif df.z_surf_2_adj.notnull().any():
            df['z_surf_combined'] = df.z_surf_2_adj.values

        df["z_surf_combined"] = hampel(df["z_surf_combined"].interpolate(limit=72)).values
        return df["z_surf_combined"], df["z_surf_combined"]*np.nan

    else:
        logger.info('-> ablation site')
        # smoothing and filtering pressure transducer data
        df["z_ice_surf_adj"] = hampel(df["z_ice_surf"].interpolate(limit=72)).values
        df["z_surf_1_adj"] = hampel(df["z_surf_1"].interpolate(limit=72)).values
        df["z_surf_2_adj"] = hampel(df["z_surf_2"].interpolate(limit=72)).values

        # defining ice ablation period from the decrease of a smoothed version of z_pt
        # meaning when smoothed_z_pt.diff() < threshold_ablation 
        # first smoothing
        smoothed_PT =  (df['z_ice_surf']
                        .resample('H')
                        .interpolate(limit=72)
                        .rolling('14D',center=True, min_periods=1)
                        .mean())
        # second smoothing
        smoothed_PT = smoothed_PT.rolling('14D', center=True, min_periods=1).mean()

        smoothed_PT = smoothed_PT.reindex(df.index,method='ffill')
        smoothed_PT.loc[df.z_ice_surf.isnull()] = np.nan

        # logical index where ablation is detected
        ind_ablation = np.logical_and(smoothed_PT.diff().values < threshold_ablation, 
                                      np.isin(smoothed_PT.diff().index.month, [6, 7, 8, 9]))

        # finding the beginning and end of each period with True
        idx = np.argwhere(np.diff(np.r_[False,ind_ablation, False])).reshape(-1, 2)
        idx[:, 1] -= 1
        # fill small gaps in the ice ablation periods.
        for i in range(len(idx)-1):
            ind = idx[i]
            ind_next = idx[i+1]
            # if the end of an ablation period is less than 15 days away from
            # the next ablation, then it is still considered like the same ablation
            # season
            if df.index[ind_next[0]]-df.index[ind[1]]<pd.to_timedelta('15 days'):
                ind_ablation[ind[1]:ind_next[0]]=True

        hs1=df["z_surf_1_adj"].interpolate(limit=24*2).copy()
        hs2=df["z_surf_2_adj"].interpolate(limit=24*2).copy()
        z=df["z_ice_surf_adj"].interpolate(limit=24*2).copy()

        # the surface heights are adjusted so that they start at 0
        if any(~np.isnan(hs1.iloc[:24*7])):
            hs1 = hs1 - hs1.iloc[:24*7].mean()
        if any(~np.isnan(hs2.iloc[:24*7])):
            hs2 = hs2 - hs2.iloc[:24*7].mean()
        if any(~np.isnan(z.iloc[:24*7])):
            # expressing ice surface height relative to its mean value in the 
            # first week of the record
            z = z - z.iloc[:24*7].mean()
        elif z.notnull().any():
            # if there is no data in the first week but that there are some
            # PT data afterwards
            if ((z.first_valid_index() - hs1.first_valid_index()) < pd.to_timedelta('251D')) &\
              ((z.first_valid_index() - hs1.first_valid_index()) > pd.to_timedelta('0H')):
                # if the pressure transducer is installed the year after then
                # we use the mean surface height 1 on its first week as a 0
                # for the ice height
                z = z - z.loc[
                    z.first_valid_index():(z.first_valid_index()+pd.to_timedelta('14D'))
                    ].mean() + hs1.iloc[:24*7].mean()
            else:
                # if there is more than a year (actually 251 days) between the 
                # initiation of the AWS and the installation of the pressure transducer
                # we remove the intercept in the pressure transducer data.
                # Removing the intercept 
                # means that we consider the ice surface height at 0 when the AWS
                # is installed, and not when the pressure transducer is installed.
                Y = z.iloc[:].values.reshape(-1, 1)
                X = z.iloc[~np.isnan(Y)].index.astype(np.int64).values.reshape(-1, 1) 
                Y = Y[~np.isnan(Y)] 
                linear_regressor = LinearRegression()  
                linear_regressor.fit(X, Y)
                Y_pred = linear_regressor.predict(z.index.astype(np.int64).values.reshape(-1, 1) )
                z = z-Y_pred[0]

        years = df.index.year.unique().values
        ind_start = years.copy()
        ind_end =  years.copy()
        logger.info('-> estimating ablation period for each year')
        for i, y in enumerate(years):
            # for each year
            ind_yr = df.index.year.values==y
            ind_abl_yr = np.logical_and(ind_yr, ind_ablation)

            if df.loc[
                    np.logical_and(ind_yr, df.index.month.isin([6,7,8])),
                    "z_ice_surf_adj"].isnull().all():

                ind_abl_yr = np.logical_and(ind_yr, df.index.month.isin([6,7,8]))
                ind_ablation[ind_yr] = ind_abl_yr[ind_yr]
                logger.info(str(y)+' no z_ice_surf, just using JJA')

            if np.any(ind_abl_yr):
                logger.info(str(y)+ ' derived from z_ice_surf')
                # if there are some ablation flagged for that year
                # then find begining and end
                ind_start[i] = np.argwhere(ind_abl_yr)[0][0]
                ind_end[i] = np.argwhere(ind_abl_yr)[-1][0]

            else:
                logger.info(str(y) + ' could not estimate ablation season')
                # otherwise left as nan
                ind_start[i] = -999
                ind_end[i] = -999

        # adjustement loop
        missing_hs2 = 0 # if hs2 is missing then when it comes back it is adjusted to hs1
        hs2_ref = 0 # by default, the PT is the reference: hs1 and 2 will be adjusted to PT
        # but if it is missing one year or one winter, then it needs to be rajusted
        # to hs1 and hs2 the year after.

        for i, y in enumerate(years):
            logger.info(str(y))
            # defining subsets of hs1, hs2, z
            hs1_jja =  hs1[str(y)+'-06-01':str(y)+'-09-01']
            hs2_jja =  hs2[str(y)+'-06-01':str(y)+'-09-01']
            z_jja =  z[str(y)+'-06-01':str(y)+'-09-01']

            z_ablation = z.iloc[ind_start[i]:ind_end[i]]
            hs2_ablation = hs2.iloc[ind_start[i]:ind_end[i]]

            hs1_year = hs1[str(y)]
            hs2_year = hs2[str(y)]

            hs2_winter = hs2[str(y)+'-01-01':str(y)+'-03-01'].copy()
            z_winter = z[str(y)+'-01-01':str(y)+'-03-01'].copy()

            hs1_following_winter = hs1[str(y)+'-09-01':str(y+1)+'-03-01'].copy()
            hs2_following_winter = hs2[str(y)+'-09-01':str(y+1)+'-03-01'].copy()

            z_year = z[str(y)]
            if hs1_jja.isnull().all() and hs2_jja.isnull().all() and z_jja.isnull().all():
                    # if there is no height for a year between June and September
                    # then the adjustment cannot be made automatically
                    # it needs to be specified manually on the adjustment files
                    # on https://github.com/GEUS-Glaciology-and-Climate/PROMICE-AWS-data-issues
                    continue

            if all(np.isnan(z_jja)) and any(~np.isnan(hs2_jja)):
                # if there is no PT for a given year, but there is some hs2
                # then z will be adjusted to hs2 next time it is available       
                hs2_ref = 1

            if all(np.isnan(z_winter)) and all(np.isnan(hs2_winter)):
                # if there is no PT nor hs2 during the winter, then again
                # we need to adjust z to match hs2 when ablation starts
                hs2_ref = 1


            if hs2_ref:
                if ind_start[i] != -999:
                    # the first year there is both ablation and PT data available
                    # then PT is adjusted to hs2
                    if any(~np.isnan(z_ablation)) and any(~np.isnan(hs2_ablation)):
                        logger.info('adjusting z to hs2')
                        tmp1 = z_ablation.copy()
                        tmp2 = hs2_ablation.copy()
                        tmp1[np.isnan(tmp2)] = np.nan
                        tmp2[np.isnan(tmp1)] = np.nan

                        # in some instances, the PT data is available but no ablation
                        # is recorded, then hs2 remains the reference during that time.
                        # When eventually there is ablation, then we need to find the 
                        # first index in these preceding ablation-free years
                        # the shift will be applied back from this point
                        first_index = z[:z[str(y)].first_valid_index()].isnull().iloc[::-1].idxmax()
                        z[first_index:] = z[first_index:] -  np.nanmean(tmp1)  +  np.nanmean(tmp2)
                        hs2_ref = 0 # from now on PT is the reference
            else:         
                # if there is some ablation
                if (ind_start[i] != -999) & z_year.notnull().any():
                    # calculating first index with PT, hs1 and hs2
                    first_index = z_year.first_valid_index()
                    if hs1_year.notnull().any():
                        first_index = np.max(np.array(
                            [first_index,
                             hs1_year.first_valid_index()]))
                    if hs2_year.notnull().any():
                        first_index = np.max(np.array(
                            [first_index,
                             hs2_year.first_valid_index()]))

                    # if PT, hs1 and hs2 are all nan until station is reactivated, then 
                    first_day_of_year = pd.to_datetime(str(y)+'-01-01')

                    if len(z[first_day_of_year:first_index-pd.to_timedelta('1D')])>0:
                        if z[first_day_of_year:first_index-pd.to_timedelta('1D')].isnull().all() & \
                            hs1[first_day_of_year:first_index-pd.to_timedelta('1D')].isnull().all() & \
                                hs2[first_day_of_year:first_index-pd.to_timedelta('1D')].isnull().all():
                                if (~np.isnan(np.nanmean(z[first_index:first_index+pd.to_timedelta('1D')])) \
                                    and ~np.isnan(np.nanmean(hs2[first_index:first_index+pd.to_timedelta('1D')]))):    
                                    logger.info(' ======= adjusting hs1 and hs2 to z_pt')      
                                    if ~np.isnan(np.nanmean(hs1[first_index:first_index+pd.to_timedelta('1D')]) ):
                                        hs1[first_index:] = hs1[first_index:] \
                                            -  np.nanmean(hs1[first_index:first_index+pd.to_timedelta('1D')])  \
                                                +  np.nanmean(z[first_index:first_index+pd.to_timedelta('1D')])
                                    if ~np.isnan(np.nanmean(hs2[first_index:first_index+pd.to_timedelta('1D')]) ):
                                        hs2[first_index:] = hs2[first_index:] \
                                            -  np.nanmean(hs2[first_index:first_index+pd.to_timedelta('1D')])  \
                                                +  np.nanmean(z[first_index:first_index+pd.to_timedelta('1D')])

            # adapting hs2
            if (ind_end[i] != -999): 
                # and if there are PT data available at the end of the melt season
                if np.any(~np.isnan(z.iloc[(ind_end[i]-24*7):(ind_end[i]+24*7)])):
                    logger.info('adjusting hs2 to z')
                    # then we adjust hs2 to the end-of-ablation z    
                    # first trying at the end of melt season
                    if ~np.isnan(np.nanmean(hs2.iloc[(ind_end[i]-24*7):(ind_end[i]+24*30)])): 
                        logger.info('using end of melt season')
                        hs2.iloc[ind_end[i]:] = hs2.iloc[ind_end[i]:] - \
                            np.nanmean(hs2.iloc[(ind_end[i]-24*7):(ind_end[i]+24*30)])  + \
                                np.nanmean(z.iloc[(ind_end[i]-24*7):(ind_end[i]+24*30)])
                    # if not possible, then trying the end of the following accumulation season
                    elif (i+1 < len(ind_start)):
                        if ind_start[i+1]!=-999 and any(~np.isnan(hs2.iloc[(ind_start[i+1]-24*7):(ind_start[i+1]+24*7)]+ z.iloc[(ind_start[i+1]-24*7):(ind_start[i+1]+24*7)])): 
                            logger.info('using end of accumulation season')
                            hs2.iloc[ind_end[i]:] = hs2.iloc[ind_end[i]:] - \
                                np.nanmean(hs2.iloc[(ind_start[i+1]-24*7):(ind_start[i+1]+24*7)])  + \
                                    np.nanmean(z.iloc[(ind_start[i+1]-24*7):(ind_start[i+1]+24*7)])
            else:
                logger.info('no ablation')

                if all(np.isnan(hs2_following_winter)):
                    logger.info('no hs2')
                    missing_hs2 = 1
                elif missing_hs2 == 1:
                    logger.info('adjusting hs2')
                    # and if there are some hs2 during the accumulation period
                    if any(~np.isnan(hs1_following_winter)):
                        logger.info('to hs1')
                        # then we adjust hs1 to hs2 during the accumulation area
                        # adjustment is done so that the mean hs1 and mean hs2 match 
                        # for the period when both are available
                        hs2_following_winter[np.isnan(hs1_following_winter)] = np.nan
                        hs1_following_winter[np.isnan(hs2_following_winter)] = np.nan

                        hs2[str(y)+'-01-01':] = hs2[str(y)+'-01-01':] \
                            -  np.nanmean(hs2_following_winter)  +  np.nanmean(hs1_following_winter)
                        missing_hs2 = 0

                # adjusting hs1 to hs2 (no ablation case)
                if any(~np.isnan(hs1_following_winter)):
                    logger.info('adjusting hs1')
                    # and if there are some hs2 during the accumulation period
                    if any(~np.isnan(hs2_following_winter)):
                        logger.info('to hs2')
                        # then we adjust hs1 to hs2 during the accumulation area
                        # adjustment is done so that the mean hs1 and mean hs2 match 
                        # for the period when both are available
                        hs1_following_winter[np.isnan(hs2_following_winter)] = np.nan
                        hs2_following_winter[np.isnan(hs1_following_winter)] = np.nan

                        hs1[str(y)+'-09-01':] = hs1[str(y)+'-09-01':] \
                            -  np.nanmean(hs1_following_winter)  +  np.nanmean(hs2_following_winter)

            if ind_end[i] != -999:
                # if there is some hs1

                if any(~np.isnan(hs1_following_winter)):
                    logger.info('adjusting hs1')
                    # and if there are some hs2 during the accumulation period
                    if any(~np.isnan(hs2_following_winter)):
                        logger.info('to hs2')
                        # then we adjust hs1 to hs2 during the accumulation area
                        # adjustment is done so that the mean hs1 and mean hs2 match 
                        # for the period when both are available
                        tmp1 = hs1.iloc[ind_end[i]:min(len(hs1),ind_end[i]+24*30*9)].copy()
                        tmp2 = hs2.iloc[ind_end[i]:min(len(hs2),ind_end[i]+24*30*9)].copy()

                        tmp1[np.isnan(tmp2)] = np.nan
                        tmp2[np.isnan(tmp1)] = np.nan

                        hs1.iloc[ind_end[i]:] = hs1.iloc[ind_end[i]:] -  np.nanmean(tmp1)  +  np.nanmean(tmp2)

                    # if no hs2, then use PT data available at the end of the melt season
                    elif np.any(~np.isnan(z.iloc[(ind_end[i]-24*7):(ind_end[i]+24*7)])):
                        logger.info('to z')
                        # then we adjust hs2 to the end-of-ablation z    
                        # first trying at the end of melt season
                        if ~np.isnan(np.nanmean(hs1.iloc[(ind_end[i]-24*7):(ind_end[i]+24*30)])): 
                            logger.info('using end of melt season')
                            hs1.iloc[ind_end[i]:] = hs1.iloc[ind_end[i]:] - \
                                np.nanmean(hs1.iloc[(ind_end[i]-24*7):(ind_end[i]+24*30)])  + \
                                    np.nanmean(z.iloc[(ind_end[i]-24*7):(ind_end[i]+24*30)])
                        # if not possible, then trying the end of the following accumulation season
                        elif ind_start[i+1]!=-999 and any(~np.isnan(hs1.iloc[(ind_start[i+1]-24*7):(ind_start[i+1]+24*7)]+ z.iloc[(ind_start[i+1]-24*7):(ind_start[i+1]+24*7)])): 
                            logger.info('using end of accumulation season')
                            hs1.iloc[ind_end[i]:] = hs1.iloc[ind_end[i]:] - \
                                np.nanmean(hs1.iloc[(ind_start[i+1]-24*7):(ind_start[i+1]+24*7)])  + \
                                    np.nanmean(z.iloc[(ind_start[i+1]-24*7):(ind_start[i+1]+24*7)])

        df["z_surf_1_adj"] = hs1.interpolate(limit=2*24).values
        df["z_surf_2_adj"] = hs2.interpolate(limit=2*24).values
        df["z_ice_surf_adj"] = z.interpolate(limit=2*24).values

        # making a summary of the surface height
        df["z_surf_combined"] = np.nan

        # in winter, both SR1 and SR2 are used
        df["z_surf_combined"] = df[["z_surf_1_adj", "z_surf_2_adj"]].mean(axis=1).values

        # in ablation season we use SR2 instead of the SR1&2 average
        # here two options:
        # 1) we ignore the SR1 and only use SR2
        # 2) we use SR1 when SR2 is not available (commented) 
        # the later one can cause jumps when SR2 starts to be available few days after SR1
        data_update = df["z_surf_2_adj"].interpolate(limit=72).values 
        ind_update = ind_ablation 
        #ind_update = np.logical_and(ind_ablation,  ~np.isnan(data_update))
        df.loc[ind_update,"z_surf_combined"] = data_update[ind_update]  

        # in ablation season we use pressure transducer over all other options
        data_update = df[ "z_ice_surf_adj"].interpolate(limit=72).values 
        ind_update = np.logical_and(ind_ablation, ~np.isnan(data_update))
        df.loc[ind_update,"z_surf_combined"] = data_update[ind_update] 
    logger.info('surface height combination finished')
    return df['z_surf_combined'], df["z_ice_surf_adj"] 

def hampel(vals_orig, k=7*24, t0=3):
    '''
    vals: pandas series of values from which to remove outliers
    k: size of window (including the sample; 7 is equal to 3 on either side of value)
    '''
    #Make copy so original not edited
    vals=vals_orig.copy()    
    #Hampel Filter
    L= 1.4826
    rolling_median=vals.rolling(k).median()
    difference=np.abs(rolling_median-vals)
    median_abs_deviation=difference.rolling(k).median()
    threshold= t0 *L * median_abs_deviation
    outlier_idx=difference>threshold
    outlier_idx[0:round(k/2)]=False
    vals.loc[outlier_idx]=np.nan
    return(vals)

def thermistorDepth(df_in, site,
    installation_info_file = '../aws-l0/metadata/fieldwork_summary_PROMICE_GC-Net.csv'):
    '''Calculates the depth of the thermistors through time based on their 
    installation depth (collected in a google sheet) and on the change of surface
    height: instruments getting buried under new snow or surfacing due to ablation.
    There is a potential for additional filtering of thermistor data for surfaced
    (or just noisy) thermistors, but that is currently deactivated because slow.
    
    Parameters
    ----------
    df_in : pandas:dataframe
        dataframe containing the ice/firn temperature t_i_* as well as the 
        combined surface height z_surf_combined
    site : str
        stid, so that maintenance date and sensor installation depths can be found 
        in database
    installation_info_file : str
        path to file  with thermistor installation dates and depths
    '''

    logger.info('Calculating thermistor depth')
    
    if os.path.isfile(installation_info_file):
        maintenance_string = pd.read_csv(installation_info_file)
        logger.info('loading '+installation_info_file)
    else:
        maintenance_string = pd.DataFrame(columns=['date_visit', 'station',
               'length_of_thermistor_string_on_surface_from_surface_marking',
               'depth_new_thermistor_m', 'note', 'depth_ablation_hose_arrival_m',
               'depth_ablation_hose_departure_m', 'height_sr50_aws_arrival_cm',
               'height_sr50_aws_departure_cm', 'height_sr50_stakes_arrival_cm',
               'height_sr50_stakes_departure_cm', 'note.1'])
        logger.info('cannot find '+installation_info_file)

    maintenance_string = maintenance_string.replace("OUT", np.nan)
    maintenance_string[
        "length_of_thermistor_string_on_surface_from_surface_marking"
    ] = maintenance_string[
        "length_of_thermistor_string_on_surface_from_surface_marking"
    ].astype(
        float
    )
    maintenance_string["date"] = pd.to_datetime(maintenance_string["date_visit"])
    maintenance = maintenance_string.loc[maintenance_string.station == site]

    temp_cols_name = ['t_i_'+str(i) for i in range(12) if 't_i_'+str(i) in df_in.columns]
    num_therm = len(temp_cols_name)
    depth_cols_name = ['d_t_i_'+str(i) for i in range(1,num_therm+1)]
    if num_therm == 8:
        ini_depth = [1, 2, 3, 4, 5, 6, 7, 10]
    else:
        ini_depth = [0, 0.5, 1.5, 2.5, 3.5, 4.5, 5.5, 6.5, 7.5, 8.5, 9.5]
    df_in[depth_cols_name] = np.nan

    # filtering the surface height
    surface_height = df_in["z_surf_combined"].copy()
    ind_filter = surface_height.rolling(window=14, center=True).var() > 0.1
    if any(ind_filter):
        surface_height[ind_filter] = np.nan
    df_in["z_surf_combined"] = surface_height.values
    z_surf_interp = df_in["z_surf_combined"].interpolate()

    # first initialization of the depths
    for i, col in enumerate(depth_cols_name):
        df_in[col] = (
            ini_depth[i]
            + z_surf_interp.values
            - z_surf_interp[z_surf_interp.first_valid_index()]
        )

    # reseting depth at maintenance
    if len(maintenance.date) == 0:
        logger.info("No maintenance at "+site)

    for date in maintenance.date:
        if date > z_surf_interp.last_valid_index():
            continue
        new_depth = maintenance.loc[
                                        maintenance.date == date
                                    ].depth_new_thermistor_m.values[0]
        if isinstance(new_depth, str):
            logger.info('thermistor reinstalled on '+date.strftime('%Y-%m-%d %X'))
            new_depth = [float(x) for x in new_depth.split(",")]
            for i, col in enumerate(depth_cols_name):
                tmp = df_in[col].copy()
                tmp.loc[date:] = (
                    new_depth[i]
                    + z_surf_interp[date:].values
                    - z_surf_interp[date:][
                        z_surf_interp[date:].first_valid_index()
                    ]
                )
                df_in[col] = tmp.values

    # % Filtering thermistor data
    # for i in range(len(temp_cols_name)):
    #     tmp = df_in[temp_cols_name[i]].copy()

    #     # variance filter
    #     ind_filter = (
    #         df_in[temp_cols_name[i]]
    #         .interpolate(limit=14)
    #         .rolling(window=7)
    #         .var()
    #         > 0.5
    #     )
    #     month = (
    #         df_in[temp_cols_name[i]].interpolate(limit=14).index.month.values
    #     )
    #     ind_filter.loc[np.isin(month, [5, 6, 7])] = False
    #     if any(ind_filter):
    #         tmp.loc[ind_filter] = np.nan

    #     # before and after maintenance adaptation filter
    #     if len(maintenance.date) > 0:
    #         for date in maintenance.date:
    #             if isinstance(
    #                 maintenance.loc[
    #                     maintenance.date == date
    #                 ].depth_new_thermistor_m.values[0],
    #                 str,
    #             ):
    #                 ind_adapt = np.abs(
    #                     tmp.interpolate(limit=14).index.values
    #                     - pd.to_datetime(date).to_datetime64()
    #                 ) < np.timedelta64(7, "D")
    #                 if any(ind_adapt):
    #                     tmp.loc[ind_adapt] = np.nan

    #     # surfaced thermistor
    #     ind_pos = df_in[depth_cols_name[i]] < 0.1
    #     if any(ind_pos):
    #         tmp.loc[ind_pos] = np.nan
    #     # copying the filtered values to the original table
    #     df_in[temp_cols_name[i]] = tmp.values

    # interpolating 10 m firn/ice temp
    df_in['t_i_10m'] = interpolate_temperature(
        df_in.index.values,
        df_in[depth_cols_name].values.astype(float),
        df_in[temp_cols_name].values.astype(float),
        kind="linear",
        min_diff_to_depth=1.5,
    ).set_index('date').values

    # filtering
    ind_pos = df_in["t_i_10m"] > 0.1
    ind_low = df_in["t_i_10m"] < -70
    df_in.loc[ind_pos, "t_i_10m"] = np.nan
    df_in.loc[ind_low, "t_i_10m"] = np.nan
    depth_cols_name.append('t_i_10m')
    return df_in[depth_cols_name]


def interpolate_temperature(dates, depth_cor, temp, depth=10, min_diff_to_depth=2,
    kind="quadratic"):
    '''Calculates the depth of the thermistors through time based on their 
    installation depth (collected in a google sheet) and on the change of surface
    height: instruments getting buried under new snow or surfacing due to ablation.
    There is a potential for additional filtering of thermistor data for surfaced
    (or just noisy) thermistors, but that is currently deactivated because slow.
    
    Parameters
    ----------
    dates : numpy.array
        array of datetime64
    depth_cor : numpy.ndarray
        matrix of depths
    temp : numpy.ndarray
        matrix of temperatures
    depth : float
        constant depth at which (depth_cor, temp) should be interpolated.
    min_diff_to_depth: float
        maximum difference allowed between the available depht and the target depth
        for the interpolation to be done.
    kind : str
        type of interpolation from scipy.interpolate.interp1d
    '''

    depth_cor = depth_cor.astype(float)
    df_interp = pd.DataFrame()
    df_interp["date"] = dates
    df_interp["temperatureObserved"] = np.nan

    # preprocessing temperatures for small gaps
    tmp = pd.DataFrame(temp)
    tmp["time"] = dates
    tmp = tmp.set_index("time")
    # tmp = tmp.resample("H").mean()
    # tmp = tmp.interpolate(limit=24*7)
    temp = tmp.loc[dates].values
    for i in (range(len(dates))):
        x = depth_cor[i, :].astype(float)
        y = temp[i, :].astype(float)
        ind_no_nan = ~np.isnan(x + y)
        x = x[ind_no_nan]
        y = y[ind_no_nan]
        x, indices = np.unique(x, return_index=True)
        y = y[indices]
        if len(x) < 2 or np.min(np.abs(x - depth)) > min_diff_to_depth:
            continue
        f = interp1d(x, y, kind, fill_value="extrapolate")
        df_interp.iloc[i, 1] = np.min(f(depth), 0)

    if df_interp.iloc[:5, 1].std() > 0.1:
        df_interp.iloc[:5, 1] = np.nan

    return df_interp

def gpsCoordinatePostprocessing(ds, var):
>>>>>>> 0b98589f
        # saving the static value of 'lat','lon' or 'alt' stored in attribute
        # as it might be the only coordinate available for certain stations (e.g. bedrock)
        var_out = var.replace('gps_','')
        coord_names = {'alt':'altitude', 'lat':'latitude','lon':'longitude'}

        if var_out+'_avg' in list(ds.attrs.keys()):
            static_value = float(ds.attrs[var_out+'_avg'])
        elif coord_names[var_out] in list(ds.attrs.keys()):
            static_value = float(ds.attrs[coord_names[var_out]])
        else:
            static_value = np.nan
        
        # if there is no gps observations, then we use the static value repeated
        # for each time stamp
        if var not in ds.data_vars: 
            print('no',var,'at', ds.attrs['station_id'])
            return ('time', np.ones_like(ds['t_u'].data)*static_value)
        
        if ds[var].isnull().all():
            print('no',var,'at',ds.attrs['station_id'])
            return ('time', np.ones_like(ds['t_u'].data)*static_value)
        
        # fetching the station relocation dates at which the coordinates will/should
        # have a break
        config_file = config_folder +"/" + ds.attrs['station_id'] + ".toml"
        with open(config_file, "r") as f:
            config_data = toml.load(f)
        
        # Extract station relocations from the TOML data
        station_relocations = config_data.get("station_relocation", [])
        
        # Convert the ISO8601 strings to pandas datetime objects
        breaks = [pd.to_datetime(date_str) for date_str in station_relocations]
        if len(breaks)==0:
            logger.info('processing '+var+' without relocation')
        else:
            logger.info('processing '+var+' with relocation on ' + ', '.join([br.strftime('%Y-%m-%dT%H:%M:%S') for br in breaks]))

        return ('time',  piecewise_smoothing_and_interpolation(ds[var].to_series(), breaks))
            

def calcHeatFlux(T_0, T_h, Tsurf_h, WS_h, z_WS, z_T, q_h, p_h, 
                kappa=0.4, WS_lim=1., z_0=0.001, g=9.82, es_0=6.1071, eps=0.622, 
                gamma=16., L_sub=2.83e6, L_dif_max=0.01, c_pd=1005., aa=0.7, 
                bb=0.75, cc=5., dd=0.35, R_d=287.05):    
    '''Calculate latent and sensible heat flux using the bulk calculation 
    method 
    
    Parameters
    ----------
    T_0 : int 
        Steam point temperature
    T_h : xarray.DataArray
        Air temperature
    Tsurf_h : xarray.DataArray
        Surface temperature
    rho_atm : float
        Atmopsheric density
    WS_h : xarray.DataArray
        Wind speed
    z_WS : float
        Height of anemometer
    z_T : float
        Height of thermometer
    nu  : float
        Kinematic viscosity of air
    q_h : xarray.DataArray
        Specific humidity
    p_h : xarray.DataArray
        Air pressure
    kappa : int
        Von Karman constant (0.35-0.42). Default is 0.4.        
    WS_lim : int
        Default is 1.        
    z_0 : int
        Aerodynamic surface roughness length for momention, assumed constant 
        for all ice/snow surfaces. Default is 0.001.
    g : int 
        Gravitational acceleration (m/s2). Default is 9.82.        
    es_0 : int 
        Saturation vapour pressure at the melting point (hPa). Default is 6.1071.
    es_100 : int
        Saturation vapour pressure at steam point temperature (hPa). Default is 
        1013.246.        
    eps : int 
        Ratio of molar masses of vapor and dry air (0.622).
    R_d : int 
        Gas constant of dry air. Default is 287.05.
    gamma : int
        Flux profile correction (Paulson & Dyer). Default is 16..
    L_sub : int  
        Latent heat of sublimation (J/kg). Default is 2.83e6.
    L_dif_max : int 
        Default is 0.01.     
    c_pd : int
        Specific heat of dry air (J/kg/K). Default is 1005..
    aa : int 
        Flux profile correction constants (Holtslag & De Bruin '88). Default is 
        0.7.
    bb : int 
        Flux profile correction constants (Holtslag & De Bruin '88). Default is 
        0.75.
    cc : int
        Flux profile correction constants (Holtslag & De Bruin '88). Default is 
        5.
    dd : int
        Flux profile correction constants (Holtslag & De Bruin '88). Default is 
        0.35.
    z_0 : int
        Aerodynamic surface roughness length for momention, assumed constant 
        for all ice/snow surfaces. Default is 0.001.
    
    Returns
    -------
    SHF_h : xarray.DataArray
        Sensible heat flux
    LHF_h : xarray.DataArray
        Latent heat flux
    '''   
    rho_atm = 100 * p_h / R_d / (T_h + T_0)                              # Calculate atmospheric density                                  
    nu = calcVisc(T_h, T_0, rho_atm)                                     # Calculate kinematic viscosity  
    
    SHF_h = xr.zeros_like(T_h)                                                 # Create empty xarrays
    LHF_h = xr.zeros_like(T_h)
    L = xr.full_like(T_h, 1E5)
    
    u_star = kappa * WS_h.where(WS_h>0) / np.log(z_WS / z_0)                                 # Rough surfaces, from Smeets & Van den Broeke 2008
    Re = u_star * z_0 / nu
    z_0h = u_star
    z_0h = xr.where(WS_h <= 0,
                    1e-10,
                    z_0* np.exp(1.5 - 0.2 * np.log(Re) - 0.11 * np.log(Re)**2))
    es_ice_surf = 10**(-9.09718
                       * (T_0 / (Tsurf_h + T_0) -1) - 3.56654
                       * np.log10(T_0 / (Tsurf_h + T_0)) + 0.876793
                       * (1 - (Tsurf_h + T_0) / T_0)
                       + np.log10(es_0))
    q_surf = eps * es_ice_surf / (p_h - (1 - eps) * es_ice_surf)
    theta = T_h + z_T *g / c_pd    
    stable = (theta > Tsurf_h) & (WS_h > WS_lim)
    unstable = (theta < Tsurf_h) & (WS_h > WS_lim)                             #TODO: check if unstable = ~stable? And if not why not
                                                                               #no_wind  = (WS_h <= WS_lim)    
    # Calculate stable stratification
    for i in np.arange(0,31): 
        psi_m1 = -(aa*         z_0/L[stable] + bb*(         z_0/L[stable]-cc/dd)*np.exp(-dd*         z_0/L[stable]) + bb*cc/dd)
        psi_m2 = -(aa*z_WS[stable]/L[stable] + bb*(z_WS[stable]/L[stable]-cc/dd)*np.exp(-dd*z_WS[stable]/L[stable]) + bb*cc/dd)
        psi_h1 = -(aa*z_0h[stable]/L[stable] + bb*(z_0h[stable]/L[stable]-cc/dd)*np.exp(-dd*z_0h[stable]/L[stable]) + bb*cc/dd)
        psi_h2 = -(aa* z_T[stable]/L[stable] + bb*( z_T[stable]/L[stable]-cc/dd)*np.exp(-dd* z_T[stable]/L[stable]) + bb*cc/dd)
        u_star[stable] = kappa*WS_h[stable]/(np.log(z_WS[stable]/z_0)-psi_m2+psi_m1)
        Re[stable] = u_star[stable]*z_0/nu[stable]
        z_0h[stable] = z_0*np.exp(1.5-0.2*np.log(Re[stable])-0.11*(np.log(Re[stable]))**2)
        
        # If n_elements(where(z_0h[stable] < 1e-6)) get 1 then 
        # z_0h[stable[where(z_0h[stable] < 1e-6)]] = 1e-6
        z_0h[stable][z_0h[stable] < 1E-6] == 1E-6
        th_star = kappa \
            * (theta[stable] - Tsurf_h[stable]) \
            / (np.log(z_T[stable] / z_0h[stable]) - psi_h2 + psi_h1)
        q_star  = kappa *(q_h[stable] - q_surf[stable]) \
            / (np.log(z_T[stable] / z_0h[stable]) - psi_h2 + psi_h1)
        SHF_h[stable] = rho_atm[stable] * c_pd * u_star[stable] * th_star
        LHF_h[stable] = rho_atm[stable] * L_sub * u_star[stable] * q_star
        L_prev = L[stable]
        L[stable] = u_star[stable]**2 \
            * (theta[stable] + T_0)\
            * (1 + ((1-eps) / eps) * q_h[stable]) \
            / (g * kappa * th_star * (1 + ((1-eps)/eps) * q_star))
        L_dif = np.abs((L_prev-L[stable])/L_prev)
        
        # If n_elements(where(L_dif > L_dif_max)) eq 1 then break
        if np.all(L_dif <= L_dif_max):
            break

    # Calculate unstable stratification    
    if len(unstable) > 0:
        for i in np.arange(0,21):
            x1  = (1-gamma*z_0           /L[unstable])**0.25
            x2  = (1-gamma*z_WS[unstable]/L[unstable])**0.25
            y1  = (1-gamma*z_0h[unstable]/L[unstable])**0.5
            y2  = (1-gamma*z_T[unstable] /L[unstable])**0.5
            psi_m1 = np.log(((1+x1)/2)**2*(1+x1**2)/2)-2*np.arctan(x1)+np.pi/2
            psi_m2 = np.log(((1+x2)/2)**2*(1+x2**2)/2)-2*np.arctan(x2)+np.pi/2
            psi_h1 = np.log(((1+y1)/2)**2)
            psi_h2 = np.log(((1+y2)/2)**2)
            u_star[unstable] = kappa*WS_h[unstable]/(np.log(z_WS[unstable]/z_0)-psi_m2+psi_m1)
            Re[unstable] = u_star[unstable]*z_0/nu[unstable]
            z_0h[unstable] = z_0 * np.exp(1.5 - 0.2 * np.log(Re[unstable]) - 0.11 \
                                          * (np.log(Re[unstable]))**2)
                
            # If n_elements(where(z_0h[unstable] < 1e-6)) > 1 then 
            # z_0h[unstable[where(z_0h[unstable] < 1e-6)]] = 1e-6
            z_0h[stable][z_0h[stable] < 1E-6] == 1E-6
            th_star = kappa * (theta[unstable] - Tsurf_h[unstable]) \
                / (np.log(z_T[unstable] / z_0h[unstable]) - psi_h2 + psi_h1)
            q_star  = kappa * (q_h[unstable] - q_surf[unstable]) \
                / (np.log(z_T[unstable] / z_0h[unstable]) - psi_h2 + psi_h1)
            SHF_h[unstable] = rho_atm[unstable] * c_pd * u_star[unstable] * th_star
            LHF_h[unstable] = rho_atm[unstable] * L_sub * u_star[unstable] * q_star
            L_prev = L[unstable]
            L[unstable] = u_star[unstable]**2 * (theta[unstable]+T_0) \
                * ( 1 + ((1-eps) / eps) * q_h[unstable]) \
                / (g * kappa * th_star * ( 1 + ((1-eps) / eps) * q_star))
            L_dif = abs((L_prev-L[unstable])/L_prev)
            
            # If n_elements(where(L_dif > L_dif_max)) eq 1 then break
            if np.all(L_dif <= L_dif_max):
                break

    HF_nan = np.isnan(p_h) | np.isnan(T_h) | np.isnan(Tsurf_h) \
        | np.isnan(q_h) | np.isnan(WS_h) | np.isnan(z_T)
    SHF_h[HF_nan] = np.nan
    LHF_h[HF_nan] = np.nan 
    return SHF_h, LHF_h

def calcVisc(T_h, T_0, rho_atm):    
    '''Calculate kinematic viscosity of air
    
    Parameters
    ----------
    T_h : xarray.DataArray
        Air temperature
    T_0 : float
        Steam point temperature
    rho_atm : xarray.DataArray
        Surface temperature
    
    Returns
    -------
    xarray.DataArray
        Kinematic viscosity
    '''
    # Dynamic viscosity of air in Pa s (Sutherlands' equation using C = 120 K)
    mu = 18.27e-6 * (291.15 + 120) / ((T_h + T_0) + 120) * ((T_h + T_0) / 291.15)**1.5
    
    # Kinematic viscosity of air in m^2/s
    return mu / rho_atm 

def calcSpHumid(T_0, T_100, T_h, p_h, RH_cor_h, es_0=6.1071, es_100=1013.246, eps=0.622):
    '''Calculate specific humidity
    Parameters
    ----------
    T_0 : float 
        Steam point temperature. Default is 273.15.
    T_100 : float
        Steam point temperature in Kelvin
    T_h : xarray.DataArray
        Air temperature
    eps : int 
        ratio of molar masses of vapor and dry air (0.622)
    es_0 : float
        Saturation vapour pressure at the melting point (hPa)
    es_100 : float
        Saturation vapour pressure at steam point temperature (hPa)
    p_h : xarray.DataArray
        Air pressure
    RH_cor_h : xarray.DataArray
        Relative humidity corrected
    
    Returns
    -------
    xarray.DataArray
        Specific humidity data array
    '''                                                         
    # Saturation vapour pressure above 0 C (hPa)
    es_wtr = 10**(-7.90298 * (T_100 / (T_h + T_0) - 1) + 5.02808 * np.log10(T_100 / (T_h + T_0))
                  - 1.3816E-7 * (10**(11.344 * (1 - (T_h + T_0) / T_100)) - 1)
                  + 8.1328E-3 * (10**(-3.49149 * (T_100 / (T_h + T_0) -1)) - 1) + np.log10(es_100))

    # Saturation vapour pressure below 0 C (hPa)
    es_ice = 10**(-9.09718 * (T_0 / (T_h + T_0) - 1) - 3.56654
                  * np.log10(T_0 / (T_h + T_0)) + 0.876793
                  * (1 - (T_h + T_0) / T_0)
                  + np.log10(es_0)) 

    # Specific humidity at saturation (incorrect below melting point)
    q_sat = eps * es_wtr / (p_h - (1 - eps) * es_wtr) 
    
    # Replace saturation specific humidity values below melting point
    freezing = T_h < 0  
    q_sat[freezing] = eps * es_ice[freezing] / (p_h[freezing] - (1 - eps) * es_ice[freezing])
    
    q_nan = np.isnan(T_h) | np.isnan(p_h)
    q_sat[q_nan] = np.nan

    # Convert to kg/kg
    return RH_cor_h * q_sat / 100 

def piecewise_smoothing_and_interpolation(df_in, breaks):
    '''Smoothes, inter- or extrapolate the GPS observations. The processing is 
    done piecewise so that each period between station relocations are done 
    separately (no smoothing of the jump due to relocation). Piecewise linear 
    regression is then used to smooth the available observations. Then this 
    smoothed curve is interpolated linearly over internal gaps. Eventually, this 
    interpolated curve is extrapolated linearly for timestamps before the first 
    valid measurement and after the last valid measurement.
    
    Parameters
    ----------
    df_in : pandas.Series
        Series of observed latitude, longitude or elevation with datetime index.
    breaks: list
        List of timestamps of station relocation. First and last item should be
        None so that they can be used in slice(breaks[i], breaks[i+1])
        
    Returns
    -------
    np.ndarray
        Smoothed and interpolated values corresponding to the input series.
    '''
    df_all = pd.Series(dtype=float)  # Initialize an empty Series to gather all smoothed pieces
    breaks = [None] + breaks + [None]
    for i in range(len(breaks) - 1):
        df = df_in.loc[slice(breaks[i], breaks[i+1])].copy()
               
        # Drop NaN values and calculate the number of segments based on valid data
        df_valid = df.dropna()
        if df_valid.shape[0] > 2:        
            # Fit linear regression model to the valid data range
            x = pd.to_numeric(df_valid.index).values.reshape(-1, 1)
            y = df_valid.values.reshape(-1, 1)
            
            model = LinearRegression()
            model.fit(x, y)
            
            # Predict using the model for the entire segment range
            x_pred = pd.to_numeric(df.index).values.reshape(-1, 1)
            
            y_pred = model.predict(x_pred)
            df =  pd.Series(y_pred.flatten(), index=df.index)

        
        # Update df_all with predicted values for the current segment
        df_all = pd.concat([df_all, df])
    
    # Fill internal gaps with linear interpolation
    df_all = df_all.interpolate(method='linear', limit_area='inside')
    
    # Extrapolate for timestamps before the first valid measurement
    first_valid_6_months = slice(None, df_in.first_valid_index() + pd.to_timedelta('180D'))
    df_all.loc[first_valid_6_months] = (
        df_all.loc[first_valid_6_months].interpolate(
            method='linear', limit_direction='backward', fill_value="extrapolate"
        )
    ).values
    
    # Extrapolate for timestamps after the last valid measurement
    last_valid_6_months = slice(df_in.last_valid_index() - pd.to_timedelta('180D'), None)
    df_all.loc[last_valid_6_months] = (
        df_all.loc[last_valid_6_months].interpolate(
            method='linear', limit_direction='forward', fill_value="extrapolate"
        )
    ).values
    
    # Remove duplicate indices and return values as numpy array
    df_all = df_all[~df_all.index.duplicated(keep='first')]
    return df_all.values


def _calcAtmosDens(p_h, R_d, T_h, T_0):                                        # TODO: check this shouldn't be in this step somewhere
    '''Calculate atmospheric density'''
    return 100 * p_h / R_d / (T_h + T_0)

def _getTempK(T_0):
    '''Return steam point temperature in K'''
    return T_0+100
  
def _getRotation():
    '''Return degrees-to-radians and radians-to-degrees''' 
    deg2rad = np.pi / 180
    rad2deg = 1 / deg2rad
    return deg2rad, rad2deg
  
if __name__ == "__main__": 
    # unittest.main() 
    pass    <|MERGE_RESOLUTION|>--- conflicted
+++ resolved
@@ -5,18 +5,11 @@
 import pandas as pd
 import numpy as np
 import xarray as xr
-<<<<<<< HEAD
 import toml
-from sklearn.linear_model import LinearRegression
-
-import logging
-=======
-from statsmodels.nonparametric.smoothers_lowess import lowess
 from sklearn.linear_model import LinearRegression
 from pypromice.qc.github_data_issues import adjustData
 from scipy.interpolate import interp1d
 import logging, os
->>>>>>> 0b98589f
 logger = logging.getLogger(__name__)
 
 def toL3(L2, config_folder='../aws-l0/metadata/station_configurations/', T_0=273.15):
@@ -193,9 +186,6 @@
     
     return ds
 
-<<<<<<< HEAD
-def gpsCoordinatePostprocessing(ds, var, config_folder='../aws-l0/metadata/station_configurations/'):
-=======
 
 def combineSurfaceHeight(df, site_type, threshold_ablation = -0.0002):
     '''Combines the data from three sensor: the two sonic rangers and the
@@ -792,8 +782,7 @@
 
     return df_interp
 
-def gpsCoordinatePostprocessing(ds, var):
->>>>>>> 0b98589f
+def gpsCoordinatePostprocessing(ds, var, config_folder='../aws-l0/metadata/station_configurations/'):
         # saving the static value of 'lat','lon' or 'alt' stored in attribute
         # as it might be the only coordinate available for certain stations (e.g. bedrock)
         var_out = var.replace('gps_','')
