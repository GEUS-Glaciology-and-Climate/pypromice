--- conflicted
+++ resolved
@@ -97,7 +97,6 @@
     # Note that this should be OK for CR1000 tx (data only every 6 hrs),
     # since we interpolate above in _getTiltDegrees. PJW
     ds['tilt_x']  = smoothTilt(ds['tilt_x'], 7)                                # Smooth tilt
-<<<<<<< HEAD
     ds['tilt_y']  = smoothTilt(ds['tilt_y'], 7)                               
 
     # Apply wind factor if provided
@@ -115,19 +114,6 @@
         ds['wspd_i'] = wind.correct_wind_speed(ds['wspd_i'],
                                                ds.attrs['wind_i_coef'])
 
-    if hasattr(ds, 'bedrock'):                                                 # Fix tilt to zero if station is on bedrock
-        if ds.attrs['bedrock']==True or ds.attrs['bedrock'].lower() in 'true':
-            ds.attrs['bedrock'] = True                                         # ensures all AWS objects have a 'bedrock' attribute
-            ds['tilt_x'] = (('time'), np.arange(ds['time'].size)*0)
-            ds['tilt_y'] = (('time'), np.arange(ds['time'].size)*0)
-        else:
-            ds.attrs['bedrock'] = False                                        # ensures all AWS objects have a 'bedrock' attribute
-    else:
-        ds.attrs['bedrock'] = False                                            # ensures all AWS objects have a 'bedrock' attribute
-    
-=======
-    ds['tilt_y']  = smoothTilt(ds['tilt_y'], 7)
-
     # Handle cases where the bedrock attribute is incorrectly set
     if not 'bedrock' in ds.attrs:
         logger.warning('bedrock attribute is not set')
@@ -150,7 +136,6 @@
             ds['z_pt'] = (('time'), np.full(ds['time'].size, np.nan))
             logger.info('Warning: Non-null data for z_pt at a bedrock site')
 
->>>>>>> 7ecafecf
     if ds.attrs['number_of_booms']==1:                                         # 1-boom processing
         if ~ds['z_pt'].isnull().all():                                         # Calculate pressure transducer fluid density
             if hasattr(ds, 'pt_z_offset'):                                     # Apply SR50 stake offset
