#!/usr/bin/env python
"""
AWS Level 1 (L1) to Level 2 (L2) data processing
"""
import logging
from pathlib import Path

import numpy as np
import pandas as pd
import xarray as xr

from pypromice.qc.github_data_issues import flagNAN, adjustTime, adjustData
from pypromice.qc.percentiles.outlier_detector import ThresholdBasedOutlierDetector
from pypromice.qc.persistence import persistence_qc
from pypromice.process.value_clipping import clip_values

__all__ = [
    "toL2",
]

logger = logging.getLogger(__name__)


def toL2(
    L1: xr.Dataset,
    vars_df: pd.DataFrame,
    data_flags_dir: Path,
    data_adjustments_dir: Path,
    T_0=273.15,
    ews=1013.246,
    ei0=6.1071,
    emissivity=0.97,
) -> xr.Dataset:
    '''Process one Level 1 (L1) product to Level 2.
    In this step we do:
        - manual flagging and adjustments
        - automated QC: persistence, percentile
        - custom filter: gps_alt filter, NaN t_rad removed from dlr & ulr
        - smoothing of tilt and rot
        - calculation of rh with regards to ice in subfreezin conditions
        - calculation of cloud coverage
        - correction of dsr and usr for tilt
        - filtering of dsr based on a theoritical TOA irradiance and grazing light
        - calculation of albedo
        - calculation of directional wind speed

    Parameters
    ----------
    L1 : xarray.Dataset
        Level 1 dataset
    vars_df : pd.DataFrame
        Metadata dataframe
    T_0 : float
        Ice point temperature in K. The default is 273.15.
    ews : float
        Saturation pressure (normal atmosphere) at steam point temperature.
        The default is 1013.246.
    ei0 : float
        Saturation pressure (normal atmosphere) at ice-point temperature. The
        default is 6.1071.
    eps_overcast : int
        Cloud overcast. The default is 1..
    eps_clear : float
        Cloud clear. The default is 9.36508e-6.
    emissivity : float
        Emissivity. The default is 0.97.

    Returns
    -------
    ds : xarray.Dataset
        Level 2 dataset
    '''
    ds = L1.copy()                                                    # Reassign dataset
    ds.attrs['level'] = 'L2'
    try:
        ds = adjustTime(ds, adj_dir=data_adjustments_dir.as_posix())       # Adjust time after a user-defined csv files
        ds = flagNAN(ds, flag_dir=data_flags_dir.as_posix())             # Flag NaNs after a user-defined csv files
        ds = adjustData(ds, adj_dir=data_adjustments_dir.as_posix())       # Adjust data after a user-defined csv files
    except Exception:
        logger.exception('Flagging and fixing failed:')

    ds = persistence_qc(ds)                                               # Flag and remove persistence outliers
    # if ds.attrs['format'] == 'TX':
    #     # TODO: The configuration should be provided explicitly
    #     outlier_detector = ThresholdBasedOutlierDetector.default()
    #     ds = outlier_detector.filter_data(ds)                                 # Flag and remove percentile outliers

    # filtering gps_lat, gps_lon and gps_alt based on the difference to a baseline elevation
    # right now baseline elevation is gapfilled monthly median elevation
    baseline_elevation = (ds.gps_alt.to_series().resample('MS').median()
                          .reindex(ds.time.to_series().index, method='nearest')
                          .ffill().bfill())
    mask = (np.abs(ds.gps_alt - baseline_elevation) < 100) | ds.gps_alt.isnull()
    ds[['gps_alt','gps_lon', 'gps_lat']] = ds[['gps_alt','gps_lon', 'gps_lat']].where(mask)

    # removing dlr and ulr that are missing t_rad
    # this is done now becasue t_rad can be filtered either manually or with persistence
    ds['dlr'] = ds.dlr.where(ds.t_rad.notnull())
    ds['ulr'] = ds.ulr.where(ds.t_rad.notnull())

    # calculating realtive humidity with regard to ice
    T_100 = _getTempK(T_0)
    ds['rh_u_wrt_ice_or_water'] = adjustHumidity(ds['rh_u'], ds['t_u'],
                                     T_0, T_100, ews, ei0)

    if ds.attrs['number_of_booms']==2:
        ds['rh_l_wrt_ice_or_water'] = adjustHumidity(ds['rh_l'], ds['t_l'],
                                         T_0, T_100, ews, ei0)

    if hasattr(ds,'t_i'):
        if ~ds['t_i'].isnull().all():
            ds['rh_i_wrt_ice_or_water'] = adjustHumidity(ds['rh_i'], ds['t_i'],
                                             T_0, T_100, ews, ei0)

    # Determine surface temperature
    ds['t_surf'] = calcSurfaceTemperature(T_0, ds['ulr'], ds['dlr'],
                                          emissivity)
    is_bedrock = ds.attrs['bedrock']
    if not is_bedrock:
        ds['t_surf'] = ds['t_surf'].clip(max=0)

    # smoothing tilt and rot
    ds['tilt_x'] = smoothTilt(ds['tilt_x'])
    ds['tilt_y'] = smoothTilt(ds['tilt_y'])
    ds['rot'] = smoothRot(ds['rot'])

    # Determiune cloud cover for on-ice stations
    if not is_bedrock:
        ds['cc'] = calcCloudCoverage(ds['t_u'], ds['dlr'], ds.attrs['station_id'], T_0)
    else:
        ds['cc'] = ds['t_u'].copy() * np.nan

    # Filtering and correcting shortwave radiation
    ds, _ = process_sw_radiation(ds)

    # Correct precipitation
    if hasattr(ds, 'correct_precip'):
        precip_flag = ds.attrs['correct_precip']
    else:
        precip_flag=True
    if ~ds['precip_u'].isnull().all() and precip_flag:
        ds['precip_u_cor'], ds['precip_u_rate'] = correctPrecip(ds['precip_u'],
                                                                ds['wspd_u'])
    if ds.attrs['number_of_booms']==2:
        if ~ds['precip_l'].isnull().all() and precip_flag:                     # Correct precipitation
            ds['precip_l_cor'], ds['precip_l_rate']= correctPrecip(ds['precip_l'],
                                                                   ds['wspd_l'])

    get_directional_wind_speed(ds)                                            # Get directional wind speed

    ds = clip_values(ds, vars_df)
    return ds

def process_sw_radiation(ds):
    """
    Processes shortwave radiation data from a dataset by applying tilt and sun
    angle corrections.

    Parameters:
        ds (xarray.Dataset): Dataset containing variables such as time, tilt_x,
                tilt_y, dsr (downwelling SW radiation), usr (upwelling SW radiation),
                cloud cover (cc), gps_lat, gps_lon, and optional attributes
                 latitude and longitude.

    Returns:
        ds (xarray.Dataset): Updated dataset with corrected downwelling ('dsr_cor')
                and upwelling ('usr_cor') SW radiation, and derived surface albedo ('albedo').
        tuple: A tuple containing masks and calculated TOA radiation:
               (OKalbedos, sunonlowerdome, bad, isr_toa, TOA_crit_nopass)
    """
    # Determine station position relative to sun
    doy = ds['time'].to_dataframe().index.dayofyear.values                     # Gather variables to calculate sun pos
    hour = ds['time'].to_dataframe().index.hour.values
    minute = ds['time'].to_dataframe().index.minute.values

    if hasattr(ds, 'latitude') and hasattr(ds, 'longitude'):
        lat = ds.attrs['latitude']                                             # TODO Why is mean GPS lat lon not preferred for calcs?
        lon = ds.attrs['longitude']
    else:
        lat = ds['gps_lat'].mean()
        lon = ds['gps_lon'].mean()

    deg2rad, rad2deg = _getRotation()                                          # Get degree-radian conversions
    phi_sensor_rad, theta_sensor_rad = calcTilt(ds['tilt_x'], ds['tilt_y'],    # Calculate station tilt
                                                deg2rad)

    Declination_rad = calcDeclination(doy, hour, minute)                       # Calculate declination
    HourAngle_rad = calcHourAngle(hour, minute, lon)                           # Calculate hour angle
    ZenithAngle_rad, ZenithAngle_deg = calcZenith(lat, Declination_rad,        # Calculate zenith
                                                  HourAngle_rad, deg2rad,
                                                  rad2deg)

    # Setting to zero when sun below the horizon.
    bad = ZenithAngle_deg > 95
    ds['dsr'][bad & ds['dsr'].notnull()] = 0
    ds['usr'][bad & ds['usr'].notnull()] = 0

    # Setting to zero when values are negative
    ds['dsr'] = ds['dsr'].clip(min=0)
    ds['usr'] = ds['usr'].clip(min=0)

    # Calculate angle between sun and sensor
    AngleDif_deg = calcAngleDiff(ZenithAngle_rad, HourAngle_rad,
                                 phi_sensor_rad, theta_sensor_rad)
    tilt_correction_possible = AngleDif_deg.notnull() & ds['cc'].notnull()

    # Filtering usr and dsr for sun on lower dome
    # in theory, this is not a problem in cloudy conditions, but the cloud cover
    # index is too uncertain at this point to be used
    sunonlowerdome = (AngleDif_deg >= 90) & (ZenithAngle_deg <= 90)
    mask = ~sunonlowerdome | AngleDif_deg.isnull()                             # relaxing the filter for cases where sensor tilt is unknown
    ds['dsr'] = ds['dsr'].where(mask)
    ds['usr'] = ds['usr'].where(mask)

    # Filter dsr values that are greater than top of the atmosphere irradiance
    # Case where no tilt is available. If it is, then the same filter is used
    # after tilt correction.
    isr_toa = calcTOA(ZenithAngle_deg, ZenithAngle_rad)                        # Calculate TOA shortwave radiation
    TOA_crit_nopass = ~tilt_correction_possible & (ds['dsr'] > (1.2 * isr_toa + 150))
    ds['dsr'][TOA_crit_nopass] = np.nan

    # the upward flux should not be higher than the TOA downard flux
    TOA_crit_nopass_usr = (ds['usr'] > 0.8*(1.2 * isr_toa + 150))
    ds['usr'][TOA_crit_nopass_usr] = np.nan

    # Diffuse to direct irradiance fraction
    DifFrac = 0.2 + 0.8 * ds['cc']
    CorFac_all = calcCorrectionFactor(Declination_rad, phi_sensor_rad,         # Calculate correction
                                      theta_sensor_rad, HourAngle_rad,
                                      ZenithAngle_rad, ZenithAngle_deg,
                                      lat, DifFrac, deg2rad)
    CorFac_all = CorFac_all.where(tilt_correction_possible)

    # Correct Downwelling shortwave radiation
    ds['dsr_cor'] = ds['dsr'].copy() * CorFac_all
    ds['usr_cor'] = ds['usr'].copy().where(ds['dsr_cor'].notnull())

    # Remove data where TOA shortwave radiation invalid
    # this can only be done after correcting for tilt
    TOA_crit_nopass_cor = ds['dsr_cor'] > (1.2 * isr_toa + 150)
    ds['dsr_cor'][TOA_crit_nopass_cor] = np.nan
    ds['usr_cor'][TOA_crit_nopass_cor] = np.nan

<<<<<<< HEAD
    ds, OKalbedos = calcAlbedo(ds, AngleDif_deg, ZenithAngle_deg)

    return ds, (OKalbedos, sunonlowerdome, bad, isr_toa, TOA_crit_nopass_cor, TOA_crit_nopass, TOA_crit_nopass_usr)

=======
    get_directional_wind_speed(ds)  # Get directional wind speed

    ds = clip_values(ds, vars_df)
    ds = fill_gaps(ds)
    return ds
>>>>>>> c0a2c073

def get_directional_wind_speed(ds: xr.Dataset) -> xr.Dataset:
    """
    Calculate directional wind speed from wind speed and direction and mutates the dataset
    """

    ds['wdir_u'] = ds['wdir_u'].where(ds['wspd_u'] != 0)
    ds['wspd_x_u'], ds['wspd_y_u'] = calcDirWindSpeeds(ds['wspd_u'], ds['wdir_u'])

    if ds.attrs['number_of_booms']==2:
        ds['wdir_l'] = ds['wdir_l'].where(ds['wspd_l'] != 0)
        ds['wspd_x_l'], ds['wspd_y_l'] = calcDirWindSpeeds(ds['wspd_l'], ds['wdir_l'])

    if hasattr(ds, 'wdir_i'):
        if ~ds['wdir_i'].isnull().all() and ~ds['wspd_i'].isnull().all():
            ds['wdir_i'] = ds['wdir_i'].where(ds['wspd_i'] != 0)
            ds['wspd_x_i'], ds['wspd_y_i'] = calcDirWindSpeeds(ds['wspd_i'], ds['wdir_i'])
    return ds


def calcDirWindSpeeds(wspd, wdir, deg2rad=np.pi/180):
    '''Calculate directional wind speed from wind speed and direction

    Parameters
    ----------
    wspd : xr.Dataarray
        Wind speed data array
    wdir : xr.Dataarray
        Wind direction data array
    deg2rad : float
        Degree to radians coefficient. The default is np.pi/180

    Returns
    -------
    wspd_x : xr.Dataarray
        Wind speed in X direction
    wspd_y : xr.Datarray
        Wind speed in Y direction
    '''
    wspd_x = wspd * np.sin(wdir * deg2rad)
    wspd_y = wspd * np.cos(wdir * deg2rad)
    return wspd_x, wspd_y


def calcCloudCoverage(T, dlr, station_id,T_0, eps_overcast=1.0,
    eps_clear=9.36508e-6):
    '''Calculate cloud cover from T and T_0

    Parameters
    ----------
    T : xarray.DataArray
        Air temperature 1
    T_0 : xarray.DataArray
        Air temperature 0
    eps_overcast : int
        Cloud overcast assumption, from Swinbank (1963)
    eps_clear : int
        Cloud clear assumption, from Swinbank (1963)
    dlr : xarray.DataArray
        Downwelling longwave radiation, with array of same length as T and T_0
    station_id : str
        Station ID string, for special cases at selected stations where cloud
        overcast and cloud clear assumptions are pre-defined. Currently
        KAN_M and KAN_U are special cases, but this will need to be done for
        all stations eventually

    Returns
    -------
    cc : xarray.DataArray
        Cloud cover data array
    '''
    if station_id == 'KAN_M':
       LR_overcast = 315 + 4*T
       LR_clear = 30 + 4.6e-13 * (T + T_0)**6
    elif station_id == 'KAN_U':
       LR_overcast = 305 + 4*T
       LR_clear = 220 + 3.5*T
    else:
       LR_overcast = eps_overcast * 5.67e-8 *(T + T_0)**4
       LR_clear = eps_clear * 5.67e-8 * (T + T_0)**6
    cc = (dlr - LR_clear) / (LR_overcast - LR_clear)
    cc[cc > 1] = 1
    cc[cc < 0] = 0

    return cc


def calcSurfaceTemperature(T_0, ulr, dlr, emissivity):
    '''Calculate surface temperature from air temperature, upwelling and
    downwelling radiation and emissivity

    Parameters
    ----------
    T_0 : xarray.DataArray
        Air temperature
    ulr : xarray.DataArray
        Upwelling longwave radiation
    dlr : xarray.DataArray
        Downwelling longwave radiation
    emissivity : int
        Assumed emissivity

    Returns
    -------
    xarray.DataArray
        Calculated surface temperature
    '''
    t_surf = ((ulr - (1 - emissivity) * dlr) / emissivity / 5.67e-8)**0.25 - T_0
    return t_surf


def smoothTilt(da: xr.DataArray, threshold=0.2):
    '''Smooth the station tilt

    Parameters
    ----------
    da : xarray.DataArray
        either X or Y tilt inclinometer measurements
    threshold : float
        threshold used in a standrad.-deviation based filter

    Returns
    -------
    xarray.DataArray
        either X or Y smoothed tilt inclinometer measurements
    '''
    # we calculate the moving standard deviation over a 3-day sliding window
    # hourly resampling is necessary to make sure the same threshold can be used
    # for 10 min and hourly data
    moving_std_gap_filled = da.to_series().resample('h').median().rolling(
                    3*24, center=True, min_periods=2
                    ).std().reindex(da.time, method='bfill').values
    # we select the good timestamps and gapfill assuming that
    # - when tilt goes missing the last available value is used
    # - when tilt is not available for the very first time steps, the first
    #   good value is used for backfill
    return da.where(
                moving_std_gap_filled < threshold
                ).ffill(dim='time').bfill(dim='time')


def smoothRot(da: xr.DataArray, threshold=4):
    '''Smooth the station rotation

    Parameters
    ----------
    da : xarray.DataArray
        rotation measurements from inclinometer
    threshold : float
        threshold used in a standrad-deviation based filter

    Returns
    -------
    xarray.DataArray
        smoothed rotation measurements from inclinometer
    '''
    moving_std_gap_filled = da.to_series().resample('h').median().rolling(
                    3*24, center=True, min_periods=2
                    ).std().reindex(da.time, method='bfill').values
    # same as for tilt with, in addition:
    #     - a resampling to daily values
    #     - a two week median smoothing
    #     - a resampling from these daily values to the original temporal resolution
    return ('time', (da.where(moving_std_gap_filled <4).ffill(dim='time')
            .to_series().resample('D').median()
            .rolling(7*2,center=True,min_periods=2).median()
            .reindex(da.time, method='bfill').values
            ))


def calcTilt(tilt_x, tilt_y, deg2rad):
    '''Calculate station tilt

    Parameters
    ----------
    tilt_x : xarray.DataArray
        X tilt inclinometer measurements
    tilt_y : xarray.DataArray
        Y tilt inclinometer measurements
    deg2rad : float
        Degrees to radians conversion

    Returns
    -------
    phi_sensor_rad : xarray.DataArray
        Spherical tilt coordinates
    theta_sensor_rad : xarray.DataArray
        Total tilt of sensor, where 0 is horizontal
    '''
    # Tilt as radians
    tx = tilt_x * deg2rad
    ty = tilt_y * deg2rad

    # Calculate cartesian coordinates
    X = np.sin(tx) * np.cos(tx) * np.sin(ty)**2 + np.sin(tx) * np.cos(ty)**2
    Y = np.sin(ty) * np.cos(ty) * np.sin(tx)**2 + np.sin(ty) * np.cos(tx)**2
    Z = np.cos(tx) * np.cos(ty) + np.sin(tx)**2 * np.sin(ty)**2

    # Calculate spherical coordinates
    phi_sensor_rad = -np.pi /2 - np.arctan(Y/X)
    phi_sensor_rad[X > 0] += np.pi
    phi_sensor_rad[(X == 0) & (Y < 0)] = np.pi
    phi_sensor_rad[(X == 0) & (Y == 0)] = 0
    phi_sensor_rad[phi_sensor_rad < 0] += 2*np.pi

    # Total tilt of the sensor, i.e. 0 when horizontal
    theta_sensor_rad = np.arccos(Z / (X**2 + Y**2 + Z**2)**0.5)
    return phi_sensor_rad, theta_sensor_rad


def adjustHumidity(rh, T, T_0, T_100, ews, ei0):
    '''Adjust relative humidity so that values are given with respect to
    saturation over ice in subfreezing conditions, and with respect to
    saturation over water (as given by the instrument) above the melting
    point temperature. Saturation water vapors are calculated after
    Groff & Gratch method.

    Parameters
    ----------
    rh : xarray.DataArray
        Relative humidity
    T : xarray.DataArray
        Air temperature
    T_0 : float
        Ice point temperature in K
    T_100 : float
        Steam point temperature in K
    ews : float
        Saturation pressure (normal atmosphere) at steam point temperature
    ei0 : float
        Saturation pressure (normal atmosphere) at ice-point temperature

    Returns
    -------
    rh_wrt_ice_or_water : xarray.DataArray
        Corrected relative humidity
    '''
    # Convert to hPa (Groff & Gratch)
    e_s_wtr = 10**(-7.90298 * (T_100 / (T + T_0) - 1)
                   + 5.02808 * np.log10(T_100 / (T + T_0))
                   - 1.3816E-7 * (10**(11.344 * (1 - (T + T_0) / T_100)) - 1)
                   + 8.1328E-3 * (10**(-3.49149 * (T_100/(T + T_0) - 1)) -1)
                   + np.log10(ews))
    e_s_ice = 10**(-9.09718 * (T_0 / (T + T_0) - 1)
                   - 3.56654 * np.log10(T_0 / (T + T_0))
                   + 0.876793 * (1 - (T + T_0) / T_0)
                   + np.log10(ei0))

    # Define freezing point. Why > -100?
    freezing = (T < 0) & (T > -100).values

    # Set to Groff & Gratch values when freezing, otherwise just rh
    rh_wrt_ice_or_water = rh.where(~freezing, other = rh*(e_s_wtr / e_s_ice))
    return rh_wrt_ice_or_water


def correctPrecip(precip, wspd):
    '''Correct precipitation with the undercatch correction method used in
    Yang et al. (1999) and Box et al. (2022), based on Goodison et al. (1998)

    Yang, D., Ishida, S., Goodison, B. E., and Gunther, T.: Bias correction of
    daily precipitation measurements for Greenland,
    https://doi.org/10.1029/1998jd200110, 1999.

    Box, J., Wehrle, A., van As, D., Fausto, R., Kjeldsen, K., Dachauer, A.,
    Ahlstrom, A. P., and Picard, G.: Greenland Ice Sheet rainfall, heat and
    albedo feedback imapacts from the Mid-August 2021 atmospheric river,
    Geophys. Res. Lett. 49 (11), e2021GL097356,
    https://doi.org/10.1029/2021GL097356, 2022.

    Goodison, B. E., Louie, P. Y. T., and Yang, D.: Solid Precipitation
    Measurement Intercomparison, WMO, 1998

    Parameters
    ----------
    precip : xarray.DataArray
        Cumulative precipitation measurements
    wspd : xarray.DataArray
        Wind speed measurements

    Returns
    -------
    precip_cor : xarray.DataArray
        Cumulative precipitation corrected
    precip_rate : xarray.DataArray
        Precipitation rate corrected
    '''
    # Calculate undercatch correction factor
    corr=100/(100.00-4.37*wspd+0.35*wspd*wspd)

    # Fix all values below 1.02 to 1.02
    corr = corr.where(corr>1.02, other=1.02)

    # Fill nan values in precip with preceding value
    precip = precip.ffill(dim='time')

    # Calculate precipitation rate
    precip_rate = precip.diff(dim='time', n=1)

    # Apply correction to rate
    precip_rate = precip_rate*corr

    # Flag rain bucket reset
    precip_rate = precip_rate.where(precip_rate>-0.01, other=np.nan)
    b = precip_rate.to_dataframe('precip_flag').notna().to_xarray()

    # Get corrected cumulative precipitation, reset if rain bucket flag
    precip_cor = precip_rate.cumsum()-precip_rate.cumsum().where(~b['precip_flag']).ffill(dim='time').fillna(0).astype(float)

    return precip_cor, precip_rate


def calcDeclination(doy, hour, minute):
    '''Calculate sun declination based on time

    Parameters
    ----------
    doy : int
        Day of year
    hour : int
        Hour of day
    minute : int
        Minute of hour

    Returns
    -------
    float
        Sun declination
    '''
    d0_rad = 2 * np.pi * (doy + (hour + minute / 60) / 24 -1) / 365
    return np.arcsin(0.006918 - 0.399912
                     * np.cos(d0_rad) + 0.070257
                     * np.sin(d0_rad) - 0.006758
                     * np.cos(2 * d0_rad) + 0.000907
                     * np.sin(2 * d0_rad) - 0.002697
                     * np.cos(3 * d0_rad) + 0.00148
                     * np.sin(3 * d0_rad))

def calcHourAngle(hour, minute, lon):
    '''Calculate hour angle of sun based on time and longitude. Make sure that
    time is set to UTC and longitude is positive when west. Hour angle should
    be 0 at noon

    Parameters
    ----------
    hour : int
        Hour of day
    minute : int
        Minute of hour
    lon : float
        Longitude

    Returns
    -------
    float
        Hour angle of sun
    '''
    return 2 * np.pi * (((hour + minute / 60) / 24 - 0.5) - lon/360)
     # ; - 15.*timezone/360.)


def calcDirectionDeg(HourAngle_rad):                                          #TODO remove if not plan to use this
    '''Calculate sun direction as degrees. This is an alternative to
    _calcHourAngle that is currently not implemented into the offical L0>>L3
    workflow. Here, 180 degrees is at noon (NH), as opposed to HourAngle

    Parameters
    ----------
    HourAngle_rad : float
        Sun hour angle in radians

    Returns
    -------
    DirectionSun_deg
        Sun direction in degrees
    '''
    DirectionSun_deg = HourAngle_rad * 180/np.pi - 180
    DirectionSun_deg[DirectionSun_deg < 0] += 360
    DirectionSun_deg[DirectionSun_deg < 0] += 360
    return DirectionSun_deg

def calcZenith(lat, Declination_rad, HourAngle_rad, deg2rad, rad2deg):
    '''Calculate sun zenith in radians and degrees

    Parameters
    ----------
    lat : float
        Latitude
    Declination_Rad : float
        Sun declination in radians
    HourAngle_rad : float
        Sun hour angle in radians
    deg2rad : float
        Degrees to radians conversion
    rad2deg : float
        Radians to degrees conversion

    Returns
    -------
    ZenithAngle_rad : float
        Zenith angle in radians
    ZenithAngle_deg : float
        Zenith angle in degrees
    '''
    ZenithAngle_rad = np.arccos(np.cos(lat * deg2rad)
                                * np.cos(Declination_rad)
                                * np.cos(HourAngle_rad)
                                + np.sin(lat * deg2rad)
                                * np.sin(Declination_rad))

    ZenithAngle_deg = ZenithAngle_rad * rad2deg
    return ZenithAngle_rad, ZenithAngle_deg


def calcAngleDiff(ZenithAngle_rad, HourAngle_rad, phi_sensor_rad,
                  theta_sensor_rad):
    '''Calculate angle between sun and upper sensor (to determine when sun is
    in sight of upper sensor

    Parameters
    ----------
    ZenithAngle_rad : float
        Zenith angle in radians
    HourAngle_rad : float
        Sun hour angle in radians
    phi_sensor_rad : xarray.DataArray
        Spherical tilt coordinates
    theta_sensor_rad : xarray.DataArray
        Total tilt of sensor, where 0 is horizontal

    Returns
    -------
    float
        Angle between sun and sensor
    '''
    return 180 / np.pi * np.arccos(np.sin(ZenithAngle_rad)
                                   * np.cos(HourAngle_rad + np.pi)
                                   * np.sin(theta_sensor_rad)
                                   * np.cos(phi_sensor_rad)
                                   + np.sin(ZenithAngle_rad)
                                   * np.sin(HourAngle_rad + np.pi)
                                   * np.sin(theta_sensor_rad)
                                   * np.sin(phi_sensor_rad)
                                   + np.cos(ZenithAngle_rad)
                                   * np.cos(theta_sensor_rad))


def calcAlbedo(ds, AngleDif_deg, ZenithAngle_deg):
    '''
    Calculate surface albedo based on upwelling and downwelling shortwave
    flux, the angle between the sun and sensor, and the sun zenith angle.

    Parameters
    ----------
    ds : xarray.Dataset
        Dataset containing 'usr' (upwelling shortwave), 'dsr_cor' (corrected downwelling shortwave),
        and optionally 'dsr' (uncorrected downwelling shortwave) and 'cc' (cloud cover).
    AngleDif_deg : xarray.DataArray
        Angle between the sun and the sensor in degrees.
    ZenithAngle_deg : xarray.DataArray
        Sun zenith angle in degrees.

    Returns
    -------
    ds : xarray.Dataset
        Input dataset with a new 'albedo' variable added.
    OKalbedos : xarray.DataArray
        Boolean mask indicating valid albedo values.
    '''
    tilt_correction_possible = AngleDif_deg.notnull() & ds['cc'].notnull()

    ds['albedo'] = xr.where(tilt_correction_possible,
                            ds['usr'] / ds['dsr_cor'],
                            ds['usr'] / ds['dsr'])

    OOL = (ds['albedo']  >= 1) | (ds['albedo']  <= 0)
    good_zenith_angle = ZenithAngle_deg < 70
    good_relative_zenith_angle = (AngleDif_deg < 70) | (AngleDif_deg.isnull())
    OKalbedos = good_relative_zenith_angle & good_zenith_angle & ~OOL
    ds['albedo'] = ds['albedo'].where(OKalbedos)
    return ds, OKalbedos

def calcTOA(ZenithAngle_deg, ZenithAngle_rad):
    '''Calculate incoming shortwave radiation at the top of the atmosphere,
    accounting for sunset periods

    Parameters
    ----------
    ZenithAngle_deg : float
        Zenith angle in degrees
    ZenithAngle_rad : float
        Zenith angle in radians

    Returns
    -------
    isr_toa : float
        Incoming shortwave radiation at the top of the atmosphere
    '''
    sundown = ZenithAngle_deg >= 90

    # Incoming shortware radiation at the top of the atmosphere
    isr_toa = 1372 * np.cos(ZenithAngle_rad)
    isr_toa[sundown] = 0
    return isr_toa

def calcCorrectionFactor(Declination_rad, phi_sensor_rad, theta_sensor_rad,
                          HourAngle_rad, ZenithAngle_rad, ZenithAngle_deg,
                          lat, DifFrac, deg2rad):
    '''Calculate correction factor for direct beam radiation, as described
    here: http://solardat.uoregon.edu/SolarRadiationBasics.html

    Offset correction (where solar zenith angles larger than 110 degrees) not
    implemented as it should not improve the accuracy of well-calibrated
    instruments. It would go something like this:
    ds['dsr'] = ds['dsr'] - ds['dwr_offset']
    SRout = SRout - SRout_offset

    Parameters
    ----------
    Declination_rad : float
        Declination in radians
    phi_sensor_rad : xarray.DataArray
        Spherical tilt coordinates
    theta_sensor_rad : xarray.DataArray
        Total tilt of sensor, where 0 is horizontal
    HourAngle_rad : float
        Sun hour angle in radians
    ZenithAngle_rad : float
        Zenith angle in radians
    ZenithAngle_deg : float
        Zenith Angle in degrees
    lat :  float
        Latitude
    DifFrac : float
        Fractional cloud cover
    deg2rad : float
        Degrees to radians conversion

    Returns
    -------
    CorFac_all : xarray.DataArray
        Correction factor
    '''
    CorFac = np.sin(Declination_rad) * np.sin(lat * deg2rad) \
        * np.cos(theta_sensor_rad) \
        - np.sin(Declination_rad) \
        * np.cos(lat * deg2rad) \
        * np.sin(theta_sensor_rad) \
        * np.cos(phi_sensor_rad + np.pi) \
        + np.cos(Declination_rad) \
        * np.cos(lat * deg2rad) \
        * np.cos(theta_sensor_rad) \
        * np.cos(HourAngle_rad) \
        + np.cos(Declination_rad) \
        * np.sin(lat * deg2rad) \
        * np.sin(theta_sensor_rad) \
        * np.cos(phi_sensor_rad + np.pi) \
        * np.cos(HourAngle_rad) \
        + np.cos(Declination_rad) \
        * np.sin(theta_sensor_rad) \
        * np.sin(phi_sensor_rad + np.pi) \
        * np.sin(HourAngle_rad) \

    CorFac = np.cos(ZenithAngle_rad) / CorFac
    # sun out of field of view upper sensor
    CorFac[(CorFac < 0) | (ZenithAngle_deg > 90)] = 1

    # Calculating ds['dsr'] over a horizontal surface corrected for station/sensor tilt
    CorFac_all = CorFac / (1 - DifFrac + CorFac * DifFrac)

<<<<<<< HEAD
    return CorFac_all.where(theta_sensor_rad.notnull())
=======
    return CorFac_all

def fill_gaps(ds):
    '''Fill data gaps with nan values

    Parameters
    ----------
    ds : xarray.Dataset
        Data set to gap fill

    Returns
    -------
    ds_filled : xarray.Dataset
        Gap-filled dataset
    '''
    # Determine time range of dataset
    min_date = ds.to_dataframe().index.min()
    max_date = ds.to_dataframe().index.max()

    # Determine common time interval
    time_diffs = np.diff(ds['time'].values)
    common_diff = pd.Timedelta(pd.Series(time_diffs).mode()[0])

    # Determine gap filled index
    full_time_range = pd.date_range(start=min_date,
                                    end=max_date,
                                    freq=common_diff)

    # Apply gap-fille index to dataset
    ds_filled = ds.reindex({'time': full_time_range}, fill_value=np.nan)
    return ds_filled
>>>>>>> c0a2c073


def _getTempK(T_0):                                                            #TODO same as L2toL3._getTempK()
    '''Return steam point temperature in Kelvins

    Parameters
    ----------
    T_0 : float
        Ice point temperature in K

    Returns
    -------
    float
        Steam point temperature in K'''
    return T_0+100


def _getRotation():                                                            #TODO same as L2toL3._getRotation()
    '''Return degrees-to-radians and radians-to-degrees'''
    deg2rad = np.pi / 180
    rad2deg = 1 / deg2rad
    return deg2rad, rad2deg


if __name__ == "__main__":
    # unittest.main()
    pass<|MERGE_RESOLUTION|>--- conflicted
+++ resolved
@@ -146,9 +146,10 @@
             ds['precip_l_cor'], ds['precip_l_rate']= correctPrecip(ds['precip_l'],
                                                                    ds['wspd_l'])
 
-    get_directional_wind_speed(ds)                                            # Get directional wind speed
+    get_directional_wind_speed(ds)  # Get directional wind speed
 
     ds = clip_values(ds, vars_df)
+    ds = fill_gaps(ds)
     return ds
 
 def process_sw_radiation(ds):
@@ -241,18 +242,10 @@
     ds['dsr_cor'][TOA_crit_nopass_cor] = np.nan
     ds['usr_cor'][TOA_crit_nopass_cor] = np.nan
 
-<<<<<<< HEAD
     ds, OKalbedos = calcAlbedo(ds, AngleDif_deg, ZenithAngle_deg)
 
     return ds, (OKalbedos, sunonlowerdome, bad, isr_toa, TOA_crit_nopass_cor, TOA_crit_nopass, TOA_crit_nopass_usr)
 
-=======
-    get_directional_wind_speed(ds)  # Get directional wind speed
-
-    ds = clip_values(ds, vars_df)
-    ds = fill_gaps(ds)
-    return ds
->>>>>>> c0a2c073
 
 def get_directional_wind_speed(ds: xr.Dataset) -> xr.Dataset:
     """
@@ -823,10 +816,7 @@
     # Calculating ds['dsr'] over a horizontal surface corrected for station/sensor tilt
     CorFac_all = CorFac / (1 - DifFrac + CorFac * DifFrac)
 
-<<<<<<< HEAD
     return CorFac_all.where(theta_sensor_rad.notnull())
-=======
-    return CorFac_all
 
 def fill_gaps(ds):
     '''Fill data gaps with nan values
@@ -857,8 +847,6 @@
     # Apply gap-fille index to dataset
     ds_filled = ds.reindex({'time': full_time_range}, fill_value=np.nan)
     return ds_filled
->>>>>>> c0a2c073
-
 
 def _getTempK(T_0):                                                            #TODO same as L2toL3._getTempK()
     '''Return steam point temperature in Kelvins
