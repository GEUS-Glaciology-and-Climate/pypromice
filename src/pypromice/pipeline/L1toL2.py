--- conflicted
+++ resolved
@@ -196,7 +196,6 @@
         precip_flag=True
 
     if ~ds["precip_u"].isnull().all() and precip_flag:
-<<<<<<< HEAD
         ds["precip_u"] = precipitation.filter_lufft_errors(ds["precip_u"], ds["t_u"], ds["p_u"], ds["rh_u"])
         ds["rainfall_u"] = precipitation.get_rainfall_per_timestep(ds["precip_u"])
         ds["rainfall_cor_u"] = precipitation.correct_rainfall_undercatch(ds["rainfall_u"], ds["wspd_u"], ds["t_u"])
@@ -208,29 +207,9 @@
             ds["rainfall_cor_l"] = precipitation.correct_rainfall_undercatch(ds["rainfall_l"], ds["wspd_l"], ds["t_l"])
 
     # Calculate directional wind speed for upper boom
-    ds['wdir_u'] = wind.filter_wind_direction(ds['wdir_u'],
-                                              ds['wspd_u'])
-    ds['wspd_x_u'], ds['wspd_y_u'] = wind.calculate_directional_wind_speed(ds['wspd_u'],
-                                                                           ds['wdir_u'])
-
-=======
-
-        # Filter precipitation and convert to rate
-        ds["precip_u"] = precipitation.filter(ds["precip_u"], ds["t_u"], ds["p_u"], ds["rh_u"])
-        ds["precip_rate_u"] = precipitation.convert_to_rate(ds["precip_u"], ds["wspd_u"], ds["t_u"])
-
-    if ds.attrs["number_of_booms"]==2:
-        if ~ds["precip_l"].isnull().all() and precip_flag:
-
-                # Filter precipitation and convert to rate
-                ds["precip_l"] = precipitation.filter(ds["precip_l"], ds["t_l"], ds["p_l"], ds["rh_l"])
-                ds["precip_rate_l"] = precipitation.convert_to_rate(ds["precip_l"], ds["wspd_l"], ds["t_l"])
-
-    # Calculate directional wind speed for upper boom
     ds['wdir_u'] = wind.filter_wind_direction(ds['wdir_u'], ds['wspd_u'])
     ds['wspd_x_u'], ds['wspd_y_u'] = wind.calculate_directional_wind_speed(ds['wspd_u'], ds['wdir_u'])
     
->>>>>>> a52da938
     # Calculate directional wind speed for lower boom
     if ds.attrs['number_of_booms'] == 2:
         ds['wdir_l'] = wind.filter_wind_direction(ds['wdir_l'], ds['wspd_l'])
