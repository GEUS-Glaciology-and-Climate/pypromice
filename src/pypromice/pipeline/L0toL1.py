--- conflicted
+++ resolved
@@ -2,17 +2,19 @@
 """
 AWS Level 0 (L0) to Level 1 (L1) data processing
 """
+__all__ = ["toL1"]
+
 import numpy as np
 import pandas as pd
 import xarray as xr
 import re, logging
+logger = logging.getLogger(__name__)
+
 from pypromice.core.qc.value_clipping import clip_values
-<<<<<<< HEAD
-from pypromice.core.variables import wind, air_temperature, radiation
-=======
-from pypromice.core.variables import wind, air_temperature, gps
->>>>>>> 542de973
-logger = logging.getLogger(__name__)
+from pypromice.core.variables import (wind, 
+                                      air_temperature, 
+                                      gps, 
+                                      radiation)
 
 
 def toL1(L0, vars_df, T_0=273.15, tilt_threshold=-100):
