#!/usr/bin/env python
"""
AWS Level 0 (L0) to Level 1 (L1) data processing
"""
import numpy as np
import pandas as pd
import xarray as xr
import re, logging
from pypromice.core.qc.value_clipping import clip_values
<<<<<<< HEAD
from pypromice.core.variables import wind, radiation
=======
from pypromice.core.variables import wind, air_temperature
>>>>>>> 0f940585
logger = logging.getLogger(__name__)


def toL1(L0, vars_df, T_0=273.15, tilt_threshold=-100):
    '''Process one Level 0 (L0) product to Level 1

    Parameters
    ----------
    L0 : xarray.Dataset
        Level 0 dataset
    vars_df : pd.DataFrame
        Metadata dataframe
    T_0 : int
        Air temperature for sonic ranger adjustment
    tilt_threshold : int
        Tilt-o-meter threshold for valid measurements

    Returns
    -------
    ds : xarray.Dataset
        Level 1 dataset
    '''
    assert(type(L0) == xr.Dataset)
    ds = L0
    ds.attrs['level'] = 'L1'

    for l in list(ds.keys()):
        if l not in ['time', 'msg_i', 'gps_lat', 'gps_lon', 'gps_alt', 'gps_time']:
            ds[l] = _reformatArray(ds[l])

    # ds['time_orig'] = ds['time'] # Not used

    # The following drops duplicate datetime indices. Needs to run before _addTimeShift!
    # We can optionally also drop duplicates within _addTimeShift using pandas duplicated,
    # but retaining the following code instead to preserve previous methods. PJW
    _, index = np.unique(ds['time'], return_index=True)
    ds = ds.isel(time=index)

    # If we do not want to shift hourly average values back -1 hr, then comment the following line.
    ds = addTimeShift(ds, vars_df)

    # Convert radiation from engineering to physical units
    # TODO add metadata to indicate whether radiometer values are corrected with calibration values or not
    if hasattr(ds, 'dsr_eng_coef'):
        ds['dsr'] = radiation.convert_sr(ds['dsr'],
                                         ds.attrs['dsr_eng_coef'])
    if hasattr(ds, 'usr_eng_coef'):
        ds['usr'] = radiation.convert_sr(ds['usr'],
                                         ds.attrs['usr_eng_coef'])
    if hasattr(ds, 'dlr_eng_coef'):
        ds['dlr'] = radiation.convert_lr(ds['dlr'],
                                         ds['t_rad'],
                                         ds.attrs['dlr_eng_coef'])
    if hasattr(ds, 'ulr_eng_coef'):
        ds['ulr'] = radiation.convert_lr(ds['ulr'],
                                         ds['t_rad'],
                                         ds.attrs['ulr_eng_coef'])

    ds['z_boom_u'] = _reformatArray(ds['z_boom_u'])                            # Reformat boom height

    # Find range threshold and use it to clip and interpolate temperature measurements
    tu_lo = vars_df.loc["t_u","lo"]
    tu_hi = vars_df.loc["t_u","hi"]
    ds["t_u_interp"] = air_temperature.clip_and_interpolate(ds["t_u"], tu_lo, tu_hi)

    ds['z_boom_u'] = ds['z_boom_u'] * ((ds['t_u_interp'] + T_0)/T_0)**0.5      # Adjust sonic ranger readings for sensitivity to air temperature

    if ds['gps_lat'].dtype.kind == 'O':                                        # Decode and reformat GPS information
        if 'NH' in ds['gps_lat'].dropna(dim='time').values[1]:
            ds = decodeGPS(ds, ['gps_lat','gps_lon','gps_time'])
        elif 'L' in ds['gps_lat'].dropna(dim='time').values[1]:
            logger.info('Found L in GPS string')
            ds = decodeGPS(ds, ['gps_lat','gps_lon','gps_time'])
            for l in ['gps_lat', 'gps_lon']:
                ds[l] = ds[l]/100000
        else:
            try:
                ds = decodeGPS(ds, ['gps_lat','gps_lon','gps_time'])          # TODO this is a work around specifically for L0 RAW processing for THU_U. Find a way to make this slicker

            except:
                print('Invalid GPS type {ds["gps_lat"].dtype} for decoding')

    for l in ['gps_lat', 'gps_lon', 'gps_alt','gps_time']:
        ds[l] = _reformatArray(ds[l])

    if hasattr(ds, 'latitude') and hasattr(ds, 'longitude'):
        ds['gps_lat'] = reformatGPS(ds['gps_lat'], ds.attrs['latitude'])
        ds['gps_lon'] = reformatGPS(ds['gps_lon'], ds.attrs['longitude'])

    if hasattr(ds, 'logger_type'):                                             # Convert tilt voltage to degrees
        if ds.attrs['logger_type'].upper() == 'CR1000':
            ds['tilt_x']  = getTiltDegrees(ds['tilt_x'], tilt_threshold)
            ds['tilt_y'] = getTiltDegrees(ds['tilt_y'], tilt_threshold)

    if hasattr(ds, 'tilt_y_factor'):                                           # Apply tilt factor (e.g. -1 will invert tilt angle)
        ds['tilt_y'] = ds['tilt_y']*ds.attrs['tilt_y_factor']

    # Smooth everything
    # Note that this should be OK for CR1000 tx (data only every 6 hrs),
    # since we interpolate above in _getTiltDegrees. PJW
    ds['tilt_x']  = smoothTilt(ds['tilt_x'], 7)                                # Smooth tilt
    ds['tilt_y']  = smoothTilt(ds['tilt_y'], 7)                               

    # Apply wind factor if provided
    # This is in the case of an anemometer rotations improperly translated to wind speed by the logger program
    if hasattr(ds, 'wind_u_coef'):
        logger.info(f'Wind speed correction applied to wspd_u based on factor of {ds.attrs["wind_u_coef"]}')
        ds['wspd_u'] = wind.correct_wind_speed(ds['wspd_u'],
                                               ds.attrs['wind_u_coef'])
    if hasattr(ds, 'wind_l_coef'):
        logger.info(f'Wind speed correction applied to wspd_l based on factor of {ds.attrs["wind_l_coef"]}')
        ds['wspd_l'] = wind.correct_wind_speed(ds['wspd_l'],
                                               ds.attrs['wind_l_coef'])
    if hasattr(ds, 'wind_i_coef'):
        logger.info(f'Wind speed correction applied to wspd_i based on factor of {ds.attrs["wind_i_coef"]}')
        ds['wspd_i'] = wind.correct_wind_speed(ds['wspd_i'],
                                               ds.attrs['wind_i_coef'])

    # Handle cases where the bedrock attribute is incorrectly set
    if not 'bedrock' in ds.attrs:
        logger.warning('bedrock attribute is not set')
        ds.attrs['bedrock'] = False
    elif not isinstance(ds.attrs['bedrock'], bool):
        logger.warning(f'bedrock attribute is not boolean: {ds.attrs["bedrock"]}')
        ds.attrs['bedrock'] =  str(ds.attrs['bedrock']).lower() == 'true'

    is_bedrock = ds.attrs['bedrock']

    if is_bedrock:
        # some bedrock stations (e.g. KAN_B) do not have tilt in L0 files
        # we need to create them manually
        for var in ['tilt_x','tilt_y']:
            if var not in ds.data_vars:
                ds[var] = (('time'), np.full(ds['time'].size, np.nan))

        # WEG_B has a non-null z_pt even though it is a berock station
        if ~ds['z_pt'].isnull().all():                                         # Calculate pressure transducer fluid density
            ds['z_pt'] = (('time'), np.full(ds['time'].size, np.nan))
            logger.info('Warning: Non-null data for z_pt at a bedrock site')

    if ds.attrs['number_of_booms']==1:                                         # 1-boom processing
        if ~ds['z_pt'].isnull().all():                                         # Calculate pressure transducer fluid density
            if hasattr(ds, 'pt_z_offset'):                                     # Apply SR50 stake offset
                ds['z_pt'] = ds['z_pt'] + int(ds.attrs['pt_z_offset'])
            ds['z_pt_cor'],ds['z_pt']=getPressDepth(ds['z_pt'], ds['p_u'],
                                                    ds.attrs['pt_antifreeze'],
                                                    ds.attrs['pt_z_factor'],
                                                    ds.attrs['pt_z_coef'],
                                                    ds.attrs['pt_z_p_coef'])
        ds['z_stake'] = _reformatArray(ds['z_stake'])                          # Reformat boom height
        ds['z_stake'] = ds['z_stake'] * ((ds['t_u'] + T_0)/T_0)**0.5           # Adjust sonic ranger readings for sensitivity to air temperature

    elif ds.attrs['number_of_booms']==2:                                       # 2-boom processing
        ds['z_boom_l'] = _reformatArray(ds['z_boom_l'])                        # Reformat boom height

        # Find range threshold and use it to clip and interpolate temperature measurements
        tl_lo = vars_df.loc["t_l", "lo"]
        tl_hi = vars_df.loc["t_l", "hi"]
        ds["t_l_interp"] = air_temperature.clip_and_interpolate(ds["t_l"], tl_lo, tl_hi)

        ds['z_boom_l'] = ds['z_boom_l'] * ((ds['t_l_interp']+ T_0)/T_0)**0.5   # Adjust sonic ranger readings for sensitivity to air temperature

    ds = clip_values(ds, vars_df)
    for key in ['hygroclip_t_offset', 'dsr_eng_coef', 'usr_eng_coef',
          'dlr_eng_coef', 'ulr_eng_coef', 'wind_u_coef','wind_l_coef',
          'wind_i_coef', 'pt_z_coef', 'pt_z_p_coef', 'pt_z_factor',
          'pt_antifreeze', 'boom_azimuth', 'nodata', 'conf', 'file']:
        ds.attrs.pop(key, None)

    return ds

def addTimeShift(ds, vars_df):
    '''Shift times based on file format and logger type (shifting only hourly averaged values,
    and not instantaneous variables). For raw (10 min), all values are sampled instantaneously
    so do not shift. For STM (1 hour), values are averaged and assigned to end-of-hour by the
    logger, so shift by -1 hr. For TX (time frequency depends on v2 or v3) then time is shifted
    depending on logger type. We use the 'instantaneous_hourly' boolean from variables.csv to
    determine if a variable is considered instantaneous at hourly samples.

    This approach creates two separate sub-dataframes, one for hourly-averaged variables
    and another for instantaneous variables. The instantaneous dataframe should never be
    shifted. We apply shifting only to the hourly average dataframe, then concat the two
    dataframes back together.

    It is possible to use pandas merge or join instead of concat, there are equivalent methods
    in each. In this case, we use concat throughout.

    Fausto et al. 2021 specifies the convention of assigning hourly averages to start-of-hour,
    so we need to retain this unless clearly communicated to users.

    Parameters
    ----------
    ds : xarray.Dataset
        Dataset to apply time shift to
    vars_df : pd.DataFrame
        Metadata dataframe

    Returns
    -------
    ds_out : xarray.Dataset
        Dataset with shifted times
    '''
    df = ds.to_dataframe()
    # No need to drop duplicates here if performed prior to calling this function.
    # df = df[~df.index.duplicated(keep='first')] # drop duplicates, keep=first is arbitrary
    df['doy'] = df.index.dayofyear
    i_cols = [x for x in df.columns if x in vars_df.index and vars_df['instantaneous_hourly'][x] is True] # instantaneous only, list of columns
    df_i = df.filter(items=i_cols, axis=1) # instantaneous only dataframe
    df_a = df.drop(df_i.columns, axis=1) # hourly ave dataframe

    if ds.attrs['format'] == 'raw':
        # 10-minute data, no shifting
        df_out = df
    elif ds.attrs['format'] == 'STM':
        # hourly-averaged, non-transmitted
        # shift everything except instantaneous, any logger type
        df_a = df_a.shift(periods=-1, freq="h")
        df_out = pd.concat([df_a, df_i], axis=1) # different columns, same datetime indices
        df_out = df_out.sort_index()
    elif ds.attrs['format'] == 'TX':
        if ds.attrs['logger_type'] == 'CR1000X':
            # v3, data is hourly all year long
            # shift everything except instantaneous
            df_a = df_a.shift(periods=-1, freq="h")
            df_out = pd.concat([df_a, df_i], axis=1) # different columns, same datetime indices
            df_out = df_out.sort_index()
        elif ds.attrs['logger_type'] == 'CR1000':
            # v2, data is hourly (6-hr for instantaneous) for DOY 100-300, otherwise daily at 00 UTC
            # shift non-instantaneous hourly for DOY 100-300, else do not shift daily
            df_a_hourly = df_a.loc[(df_a['doy'] >= 100) & (df_a['doy'] <= 300)]
            # df_a_hourly = df_a.loc[df_a['doy'].between(100, 300, inclusive='both')] # equivalent to above
            df_a_daily_1 = df_a.loc[(df_a['doy'] < 100)]
            df_a_daily_2 = df_a.loc[(df_a['doy'] > 300)]

            # shift the hourly ave data
            df_a_hourly = df_a_hourly.shift(periods=-1, freq="h")

            # stitch everything back together
            df_concat_u = pd.concat([df_a_daily_1, df_a_daily_2, df_a_hourly], axis=0) # same columns, different datetime indices
            # It's now possible for df_concat_u to have duplicate datetime indices
            df_concat_u = df_concat_u[~df_concat_u.index.duplicated(keep='first')] # drop duplicates, keep=first is arbitrary

            df_out = pd.concat([df_concat_u, df_i], axis=1) # different columns, same datetime indices
            df_out = df_out.sort_index()

    # Back to xarray, and re-assign the original attrs
    df_out = df_out.drop('doy', axis=1)
    ds_out = df_out.to_xarray()
    ds_out = ds_out.assign_attrs(ds.attrs) # Dataset attrs
    for x in ds_out.data_vars: # variable-specific attrs
        ds_out[x].attrs = ds[x].attrs

    # equivalent to above:
    # vals = [xr.DataArray(data=df_out[c], dims=['time'], coords={'time':df_out.index}, attrs=ds[c].attrs) for c in df_out.columns]
    # ds_out = xr.Dataset(dict(zip(df_out.columns, vals)), attrs=ds.attrs)
    return ds_out

def getPressDepth(z_pt, p, pt_antifreeze, pt_z_factor, pt_z_coef, pt_z_p_coef):
    '''Adjust pressure depth and calculate pressure transducer depth based on
    pressure transducer fluid density

    Parameters
    ----------
    z_pt : xr.Dataarray
        Pressure transducer height (corrected for offset)
    p : xr.Dataarray
        Air pressure
    pt_antifreeze : float
        Pressure transducer anti-freeze percentage for fluid density
        correction
    pt_z_factor : float
        Pressure transducer factor
    pt_z_coef : float
        Pressure transducer coefficient
    pt_z_p_coef : float
        Pressure transducer coefficient

    Returns
    -------
    z_pt_cor : xr.Dataarray
        Pressure transducer height corrected
    z_pt : xr.Dataarray
        Pressure transducer depth
    '''
    # Calculate pressure transducer fluid density
    if pt_antifreeze == 50:                                                    #TODO: Implement function w/ reference (analytical or from LUT)
        rho_af = 1092                                                          #TODO: Track uncertainty
    elif pt_antifreeze == 100:
        rho_af = 1145
    else:
        rho_af = np.nan
        logger.info('ERROR: Incorrect metadata: "pt_antifreeze" = ' +
              f'{pt_antifreeze}. Antifreeze mix only supported at 50% or 100%')
        # assert(False)

    # Correct pressure depth
    z_pt_cor = z_pt * pt_z_coef * pt_z_factor * 998.0 / rho_af + 100 * (pt_z_p_coef - p) / (rho_af * 9.81)

    # Calculate pressure transducer depth
    z_pt = z_pt * pt_z_coef * pt_z_factor * 998.0 / rho_af

    return z_pt_cor, z_pt





def smoothTilt(tilt, win_size):
    '''Smooth tilt values using a rolling window. This is translated from the
    previous IDL/GDL smoothing algorithm:
    tiltX = smooth(tiltX,7,/EDGE_MIRROR,MISSING=-999) & tiltY = smooth(tiltY,7,/EDGE_MIRROR, MISSING=-999)
    endif
    In Python, this should be
    dstxy = dstxy.rolling(time=7, win_type='boxcar', center=True).mean()
    But the EDGE_MIRROR makes it a bit more complicated

    Parameters
    ----------
    tilt : xarray.DataArray
        Array (either 'tilt_x' or 'tilt_y'), tilt values (can be in degrees or voltage)
    win_size : int
        Window size to use in pandas 'rolling' method.
        e.g. a value of 7 spans 70 minutes using 10 minute data.

    Returns
    -------
    tdf_rolling : tuple, as: (str, numpy.ndarray)
        The numpy array is the tilt values, smoothed with a rolling mean
    '''
    s = int(win_size/2)
    tdf = tilt.to_dataframe()
    mirror_start = tdf.iloc[:s][::-1]
    mirror_end = tdf.iloc[-s:][::-1]
    mirrored_tdf = pd.concat([mirror_start, tdf, mirror_end])

    tdf_rolling = (
        ('time'),
        mirrored_tdf.rolling(
            win_size, win_type='boxcar', min_periods=1, center=True
            ).mean()[s:-s].values.flatten()
        )
    return tdf_rolling

def getTiltDegrees(tilt, threshold):
    '''Filter tilt with given threshold, and convert from voltage to degrees.
    Voltage-to-degrees converseion is based on the equation in 3.2.9 at
    https://essd.copernicus.org/articles/13/3819/2021/#section3

    Parameters
    ----------
    tilt : xarray.DataArray
        Array (either 'tilt_x' or 'tilt_y'), tilt values (voltage)
    threshold : int
        Values below this threshold (-100) will not be retained.

    Returns
    -------
    dst.interpolate_na() : xarray.DataArray
        Array (either 'tilt_x' or 'tilt_y'), tilt values (degrees)
    '''
    # notOKtiltX = where(tiltX lt -100, complement=OKtiltX) & notOKtiltY = where(tiltY lt -100, complement=OKtiltY)
    notOKtilt = (tilt < threshold)
    OKtilt = (tilt >= threshold)
    tilt = tilt / 10

    # IDL version:
    # tiltX = tiltX/10.
    # tiltnonzero = where(tiltX ne 0 and tiltX gt -40 and tiltX lt 40)
    # if n_elements(tiltnonzero) ne 1 then tiltX[tiltnonzero] = tiltX[tiltnonzero]/abs(tiltX[tiltnonzero])*(-0.49*(abs(tiltX[tiltnonzero]))^4 + 3.6*(abs(tiltX[tiltnonzero]))^3 - 10.4*(abs(tiltX[tiltnonzero]))^2 +21.1*(abs(tiltX[tiltnonzero])))
    # tiltY = tiltY/10.
    # tiltnonzero = where(tiltY ne 0 and tiltY gt -40 and tiltY lt 40)
    # if n_elements(tiltnonzero) ne 1 then tiltY[tiltnonzero] = tiltY[tiltnonzero]/abs(tiltY[tiltnonzero])*(-0.49*(abs(tiltY[tiltnonzero]))^4 + 3.6*(abs(tiltY[tiltnonzero]))^3 - 10.4*(abs(tiltY[tiltnonzero]))^2 +21.1*(abs(tiltY[tiltnonzero])))

    dst = tilt
    nz = (dst != 0) & (np.abs(dst) < 40)

    dst = dst.where(~nz, other = dst / np.abs(dst)
                      * (-0.49
                         * (np.abs(dst))**4 + 3.6
                         * (np.abs(dst))**3 - 10.4
                         * (np.abs(dst))**2 + 21.1
                         * (np.abs(dst))))

    # if n_elements(OKtiltX) gt 1 then tiltX[notOKtiltX] = interpol(tiltX[OKtiltX],OKtiltX,notOKtiltX) ; Interpolate over gaps for radiation correction; set to -999 again below.
    dst = dst.where(~notOKtilt)
    return dst.interpolate_na(dim='time', use_coordinate=False)                #TODO: Filling w/o considering time gaps to re-create IDL/GDL outputs. Should fill with coordinate not False. Also consider 'max_gap' option?


def decodeGPS(ds, gps_names):
    '''Decode GPS information based on names of GPS attributes. This should be
    applied if gps information does not consist of float values

    Parameters
    ----------
    ds : xr.Dataset
        Data set
    gps_names : list
        Variable names for GPS information, such as "gps_lat", "gps_lon" and
        "gps_alt"

    Returns
    -------
    ds : xr.Dataset
        Data set with decoded GPS information
    '''
    for v in gps_names:
        a = ds[v].attrs
        str2nums = [re.findall(r"[-+]?\d*\.\d+|\d+", _) if isinstance(_, str) else [np.nan] for _ in ds[v].values]
        ds[v][:] = pd.DataFrame(str2nums).astype(float).T.values[0]
        ds[v] = ds[v].astype(float)
        ds[v].attrs = a
    return ds

def reformatGPS(pos_arr, attrs):
    '''Correct latitude and longitude from native format to decimal degrees.

    v2 stations should send  "NH6429.01544","WH04932.86061" (NUK_L 2022)
    v3 stations should send coordinates as "6628.93936","04617.59187" (DY2) or 6430,4916 (NUK_Uv3)
    decodeGPS should have decoded these strings to floats in ddmm.mmmm format
    v1 stations however only saved decimal minutes (mm.mmmmm) as float<=60. '
    In this case, we use the integer part of the latitude given in the config
    file and append the gps value after it.

    Parameters
    ----------
    pos_arr : xr.Dataarray
        Array of latitude or longitude measured by the GPS
    attrs : dict
        The global attribute 'latitude' or 'longitude' associated with the
        file being processed. It is the standard latitude/longitude given in the
        config file for that station.

    Returns
    -------
    pos_arr : xr.Dataarray
        Formatted GPS position array in decimal degree
    '''
    if np.any((pos_arr <= 90) & (pos_arr > 0)):
        # then pos_arr is in decimal minutes, so we add to it the integer
        # part of the latitude given in the config file x100
        # so that it reads ddmm.mmmmmm like for v2 and v3 files
        # Note that np.sign and np.attrs handles negative longitudes.
        pos_arr = np.sign(attrs) * (pos_arr + 100*np.floor(np.abs(attrs)))
    a = pos_arr.attrs
    pos_arr = np.floor(pos_arr / 100) + (pos_arr / 100 - np.floor(pos_arr / 100)) * 100 / 60
    pos_arr.attrs = a
    return pos_arr

def _reformatArray(ds_arr):
    '''Reformat DataArray values and attributes

    Parameters
    ----------
    ds_arr : xr.Dataarray
        Data array

    Returns
    -------
    ds_arr : xr.Dataarray
        Formatted data array
    '''
    a = ds_arr.attrs                                                           # Store
    ds_arr.values = pd.to_numeric(ds_arr, errors='coerce')
    ds_arr.attrs = a                                                           # Reformat
    return ds_arr

def _removeVars(ds, v_names):
    '''Remove redundant variables if present in dataset

    Parameters
    ----------
    ds : xr.Dataset
        Data set
    v_names : list
        List of column names to drop

    Returns
    -------
    ds : xr.Dataset
        Data set with removed variables
    '''
    for v in v_names:
        if v in list(ds.variables): ds = ds.drop_vars(v)
    return ds

def _popCols(ds, booms, data_type, vars_df, cols):
    '''Populate data array columns with given variable names from look-up table

    Parameters
    ----------
    ds : xr.Dataset
        Data set
    booms : int
        Number of booms (1 or 2)
    data_type : str
        Type of data ("tx", "raw")
    vars_df : pd.DataFrame
        Variables lookup table
    cols : list
        Names of columns to populate

    Returns
    -------
    ds : xr.Dataset
        Data with populated columns
    '''
    if booms==1:
        names = vars_df.loc[(vars_df[cols[0]]!='two-boom')]

    elif booms==2:
        names = vars_df.loc[(vars_df[cols[0]]!='one-boom')]

    for v in list(names.index):
        if v not in list(ds.variables):
            ds[v] = (('time'), np.arange(ds['time'].size)*np.nan)
    return ds

# def _popCols(ds, booms, data_type, vars_df, cols):
#     if booms==1:
#         if data_type !='TX':
#             names = vars_df.loc[(vars_df[cols[0]]!='two-boom')]
#         else:
#             names = vars_df.loc[(vars_df[cols[0]] != 'two-boom') & vars_df[cols[1]] != 'tx']

#     elif booms==2:
#         if data_type !='TX':
#             names = vars_df.loc[(vars_df[cols[0]]!='two-boom')]
#         else:
#             names = vars_df.loc[(vars_df[cols[0]] != 'two-boom') & vars_df[cols[1]] != 'tx']

#     for v in list(names.index):
#         if v not in list(ds.variables):
#             ds[v] = (('time'), np.arange(ds['time'].size)*np.nan)
#     return ds

#------------------------------------------------------------------------------

if __name__ == "__main__":
    # unittest.main()
    pass<|MERGE_RESOLUTION|>--- conflicted
+++ resolved
@@ -7,11 +7,7 @@
 import xarray as xr
 import re, logging
 from pypromice.core.qc.value_clipping import clip_values
-<<<<<<< HEAD
-from pypromice.core.variables import wind, radiation
-=======
-from pypromice.core.variables import wind, air_temperature
->>>>>>> 0f940585
+from pypromice.core.variables import wind, air_temperature, radiation
 logger = logging.getLogger(__name__)
 
 
