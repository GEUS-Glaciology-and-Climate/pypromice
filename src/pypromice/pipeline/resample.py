--- conflicted
+++ resolved
@@ -55,29 +55,21 @@
     # Resample the DataFrame
     df_resampled = df_h.resample(t).mean()
 
-<<<<<<< HEAD
     # exception for precip_u and precip_l which are semi-accumulated with some resets
     # Taking the max value within the resampled time step will preserve the
     #  general shape of the curve
-=======
-    # exception for precip_u and precip_l which are accumulated with some reset
-    # we therefore take the positive increments in the higher resolution data (like 10 min)
-    # and sum them into the aggregated data (hourly/daily/monthly).
-    # This makes the assumption of 0 precipitation during data gaps.
->>>>>>> 4ae35b83
+
     for var in ['precip_u', 'precip_l']:
         if var in df_h.columns:
             df_resampled[var] = df_h[var].resample(t).max()
 
-<<<<<<< HEAD
     # exception for rainfall which should be summed when aggregated into
     # hourly/daily/monthly values. This ignores missing data.
     for var in ['rainfall_u', 'rainfall_cor_u', 'rainfall_l', 'rainfall_cor_l']:
         if var in df_h.columns:
             df_resampled[var] = df_h[var].resample(t).sum()
 
-=======
->>>>>>> 4ae35b83
+
     # Apply completeness filter based on the the data frame time index
     completeness_mask = get_completeness_mask(
         data_frame=df_h,
