#!/usr/bin/env python3
# -*- coding: utf-8 -*-
"""
pypromice data retrieval module
"""
import pandas as pd
import unittest, pkg_resources
from datetime import datetime
import io, os
        
<<<<<<< HEAD
def aws_names(url_index=None, delimiter=','):
    '''Return PROMICE and GC-Net AWS names that can be used in get.aws_data() 
    fetching'''
    if url_index is None:
        stream = pkg_resources.resource_stream('pypromice', 'data_urls.csv')
        lines = stream.read().decode("utf-8")
        lines = lines.split("\n")
    else:
        stream = url_index 
        with open(stream, 'r') as f:
            lines = f.readlines()
    names = [l.split(delimiter)[0] for l in lines]
=======
def aws_names(url_index='data_urls.csv'):
    '''Return PROMICE and GC-Net AWS names that can be used in get.aws_data() 
    fetching'''
    with open(url_index, 'r') as f:
        lines = f.readlines()
    names = [l.split(',')[0] for l in lines]
>>>>>>> aef6ac26
    print(f'Available dataset keywords: {names}')
    return names    
    
def aws_data(aws_name):                                                        #TODO add daily and monthly datasets
    '''Return PROMICE and GC-Net AWS L3 v3 hourly observations
    
    Returns
    -------
    df : pandas.DataFrame
        AWS observations dataframe
    '''
<<<<<<< HEAD
    URL = _getURL(aws_name.lower()+'_hour')
=======
    URL = _getURL(aws_name.lower()+'_hour', url_index='data_urls.csv')
>>>>>>> aef6ac26
    df = pd.read_csv(URL, index_col=0, parse_dates=True)
    return df
    
def watson_discharge_hourly():
    '''Return PROMICE hourly Watson river discharge
    
    Returns
    -------
    df : pandas.DataFrame
        Watson river discharge dataframe    
    '''
    URL = _getURL('watson_discharge_hourly')
    df = pd.read_csv(URL, sep="\s+", parse_dates=[[0,1,2,3]])\
            .rename({"WaterFluxDiversOnly(m3/s)"         : "divers",
                    "Uncertainty(m3/s)"                 : "divers_err",
                    "WaterFluxDivers&Temperature(m3/s)" : "divers_t",
                    "Uncertainty(m3/s).1"               : "divers_t_err",
                    "WaterFluxCumulative(km3)"          : "Q",
                    "Uncertainty(km3)"                  : "err"}, 
                    axis='columns')
    df = _getDFdatetime(df, list(df.iloc[:,0]))
    return df

def watson_discharge_daily():
    '''Return PROMICE daily Watson river discharge
    
    Returns
    -------
    df : pandas.DataFrame        # self.assertEquals(a, 36820)
        # self.assertTrue(e.imei in '300234061165160')
        # self.assertFalse(e.mtmsn)
        Watson river discharge dataframe    
    '''
    URL = _getURL('watson_discharge_daily')
    df = pd.read_csv(URL, sep="\s+", parse_dates=[[0,1,2]], index_col=0)\
            .rename({"WaterFluxDiversOnly(m3/s)"         : "divers",
                    "Uncertainty(m3/s)"                 : "divers_err",
                    "WaterFluxDivers&Temperature(m3/s)" : "divers_t",
                    "Uncertainty(m3/s).1"               : "divers_t_err",
                    "WaterFluxCumulative(km3)"          : "Q",
                    "Uncertainty(km3)"                  : "err"}, 
                    axis='columns')
    df.index.name = "Date"
    return df   

<<<<<<< HEAD
# def basal_melt():                                                              #TODO fix this
#     '''Return PROMICE basal melt data
#     )
#     Returns
#     -------
#     df : pandas.DataFrame
#         Watson river discharge dataframe    
#     '''    
#     URL1 = _getURL('basal_melt', 'data_urls.csv')
#     URL2 = _getURL('heat_sources', 'data_urls.csv')

#     with fsspec.open(URL1) as fobj:
#         basal = xr.open_dataset(fobj)
#     with fsspec.open(URL2) as fobj:
#         heat = xr.open_dataset(URL2)
        
#     return basal, heat

# # Use xarray with HTTP: https://github.com/pydata/xarray/issues/3653#issuecomment-570163736
# def ice_discharge(resolution="GIS"):
#     res_file = {"gate": "https://dataverse01.geus.dk/api/access/datafile/:persistentId?persistentId=doi:10.22008/promice/data/ice_discharge/d/v02/IRLTR2",
#                 "sector": "https://dataverse01.geus.dk/api/access/datafile/:persistentId?persistentId=doi:10.22008/promice/data/ice_discharge/d/v02/UXWVIF",
#                 "region": "https://dataverse01.geus.dk/api/access/datafile/:persistentId?persistentId=doi:10.22008/promice/data/ice_discharge/d/v02/B3PQEH",
#                 "GIS": "https://dataverse01.geus.dk/api/access/datafile/:persistentId?persistentId=doi:10.22008/promice/data/ice_discharge/d/v02/ANRF6L"}
    
#     assert(resolution in res_file.keys())
#     URL = res_file[resolution]
#     print(URL)
#     # download_warn(URL)
#     with fsspec.open(URL) as fobj:
#         ds = xr.open_dataset(fobj)

#     return ds
    
# def gates():
#     '''Return PROMICE ice discharge gates
    
#     Returns
#     -------
#     df : pandas.DataFrame
#         Ice discharge gates dataframe    
#     '''
#     URL = getURL('ice_discharge_gates')
#     df = pd.read_csv(URL, delimiter="\t", index_col=0, parse_dates=[[0,1,2]])
#     return df

# def ice_extent():
#     '''Return PROMICE ice extent
    
#     Returns
#     -------)
#     df : geopandas.GeoDataFrame
#         Ice extent geodataframe    
#     '''
#     URL = getURL('ice_extent')
#     df = gpd.read_file(URL)
#     return df

def _getURL(name, url_index=None, delimiter=','):
=======
def _getURL(name, url_index, delimiter=','):
>>>>>>> aef6ac26
    '''Get Dataset URL from index file
    
    Parameters
    ----------
    name : str
        Dataset name
    url_index : str
        URL index .csv file
    delimiter : str
        String delimiter. Default is ","
    '''
    url = None
    if url_index is None:
        stream = pkg_resources.resource_stream('pypromice', 'data_urls.csv')
        lines = stream.read().decode("utf-8")
        lines = lines.split("\n")
    else:
        stream = url_index 
        with open(stream, 'r') as f:
            lines = f.readlines()
    for l in lines:
        if name in l:
            url = l.split(delimiter)[1]
    return url

def _getDFdatetime(df, dt_str, dt_format='%Y %m %d %H'):
    '''Format dataframe with datetime (year, month, day, hour) index column
    
    Parameters
    ----------
    df : pandas.DataFrame
        Input DataFrame
    dt_str : list
        List of datetime strings to format and add
    dt_format : str
        Datetime string format. Default is "%Y %m %d %H".
    
    Returns
    -------
    df : pandas.DataFrame
        DataFrame with added datetime as index
    '''
    dates = [datetime.strptime(str(d), '%Y %m %d %H') for d in dt_str]
    df['Datetime'] = dates
    df = df.set_index('Datetime')
    df.drop(columns=df.columns[0], axis=1, inplace=True)  
    return df

#------------------------------------------------------------------------------
        
class TestGet(unittest.TestCase): 
    def testURL(self):
        '''Test URL retrieval'''
<<<<<<< HEAD
        u = _getURL('watson_discharge_hourly')
=======
        u = _getURL('watson_discharge_hourly', 'data_urls.csv')
>>>>>>> aef6ac26
        self.assertTrue('doi:10.22008/FK2' in u)
    
    def testAWSname(self):  
        '''Test AWS names retrieval'''
        n = aws_names()
        self.assertIsInstance(n, list)
        self.assertTrue('kan_b_hour' in n)
    
    def testAWSdata(self):
        '''Test AWS data retrieval'''
        kan_b = aws_data('KAN_B')
        self.assertIsInstance(kan_b, pd.DataFrame)
    
    def testWatsonHour(self):
        '''Test Wason River discharge hourly data retrieval'''
        wh = watson_discharge_hourly()
        self.assertTrue(wh['Q']['2021-10-27 23:00:00']==5.48)
        
    def testWatsonDaily(self):
        '''Test Wason River discharge daily data retrieval'''
        wd = watson_discharge_daily()
        self.assertTrue(wd['Q']['2021-10-27']==5.48)
            
if __name__ == "__main__": 
    unittest.main()   <|MERGE_RESOLUTION|>--- conflicted
+++ resolved
@@ -8,7 +8,6 @@
 from datetime import datetime
 import io, os
         
-<<<<<<< HEAD
 def aws_names(url_index=None, delimiter=','):
     '''Return PROMICE and GC-Net AWS names that can be used in get.aws_data() 
     fetching'''
@@ -21,14 +20,6 @@
         with open(stream, 'r') as f:
             lines = f.readlines()
     names = [l.split(delimiter)[0] for l in lines]
-=======
-def aws_names(url_index='data_urls.csv'):
-    '''Return PROMICE and GC-Net AWS names that can be used in get.aws_data() 
-    fetching'''
-    with open(url_index, 'r') as f:
-        lines = f.readlines()
-    names = [l.split(',')[0] for l in lines]
->>>>>>> aef6ac26
     print(f'Available dataset keywords: {names}')
     return names    
     
@@ -40,11 +31,7 @@
     df : pandas.DataFrame
         AWS observations dataframe
     '''
-<<<<<<< HEAD
     URL = _getURL(aws_name.lower()+'_hour')
-=======
-    URL = _getURL(aws_name.lower()+'_hour', url_index='data_urls.csv')
->>>>>>> aef6ac26
     df = pd.read_csv(URL, index_col=0, parse_dates=True)
     return df
     
@@ -90,7 +77,6 @@
     df.index.name = "Date"
     return df   
 
-<<<<<<< HEAD
 # def basal_melt():                                                              #TODO fix this
 #     '''Return PROMICE basal melt data
 #     )
@@ -150,9 +136,6 @@
 #     return df
 
 def _getURL(name, url_index=None, delimiter=','):
-=======
-def _getURL(name, url_index, delimiter=','):
->>>>>>> aef6ac26
     '''Get Dataset URL from index file
     
     Parameters
@@ -206,11 +189,7 @@
 class TestGet(unittest.TestCase): 
     def testURL(self):
         '''Test URL retrieval'''
-<<<<<<< HEAD
         u = _getURL('watson_discharge_hourly')
-=======
-        u = _getURL('watson_discharge_hourly', 'data_urls.csv')
->>>>>>> aef6ac26
         self.assertTrue('doi:10.22008/FK2' in u)
     
     def testAWSname(self):  
@@ -235,4 +214,4 @@
         self.assertTrue(wd['Q']['2021-10-27']==5.48)
             
 if __name__ == "__main__": 
-    unittest.main()   +    unittest.main()