#!/usr/bin/env python
"""
pypromice AWS processing module
"""
from importlib import metadata
import os, unittest, toml, datetime, uuid, glob 
import numpy as np
import pandas as pd
import xarray as xr
from datetime import timedelta

try:
    from L0toL1 import toL1
    from L1toL2 import toL2
    from L2toL3 import toL3
except:
    from pypromice.L0toL1 import toL1
    from pypromice.L1toL2 import toL2
    from pypromice.L2toL3 import toL3

pd.set_option('display.precision', 2)
xr.set_options(keep_attrs=True)

#------------------------------------------------------------------------------

class AWS(object):
    '''AWS object to load and process PROMICE AWS data'''
    
    def __init__(self, config_file, inpath, outpath=None, 
                 var_file='./variables.csv', meta_file='./metadata.csv'):
        '''Object initialisation

        Parameters
        ----------
        config_file : str
            Configuration file path
        inpath : str
            Input file path
        outpath : str, optional
            Output file path. The default is None.
        var_file: str, optional
            Variables look-up table file path. The default is "./variables.csv".
        meta_file: str, optional
            Metadata info file path. The default is "./metadata.csv"
        '''
        assert(os.path.isfile(config_file))
        assert(os.path.isdir(inpath))
        print('\nAWS object initialising...')
        
        # Load config, variables CSF standards, and L0 files
        self.config = self.loadConfig(config_file, inpath)
        self.vars = getVars(var_file)
        self.meta = getMeta(meta_file)

        # Hard-wire the msg_lat and msg_lon here
        # Prevents having to list these vars in the individual station toml files
        config_keys = list(self.config.keys())
        for i in config_keys:
            self.config[i]['columns'].extend(['msg_lat', 'msg_lon'])

        # Load config file
        L0 = self.loadL0()
        self.L0=[]
        for l in L0:
            n = getColNames(self.vars, l.attrs['number_of_booms'], l.attrs['format'])
            self.L0.append(popCols(l, n))
        try:
            print(f'Processing data from {self.L0.attrs["station_id"]}...') 
        except:
            print(f'Processing data from {self.L0[0].attrs["station_id"]}...')         

        # Process L0 to L3 product
        self.process()
    
        # Resample L3 product
        f = [l.attrs['format'] for l in self.L0]
        if 'raw' in f or 'STM' in f:
            self.L3 = resampleL3(self.L3, '10min')
        else:
            self.L3 = resampleL3(self.L3, '60min') 
        
        # Re-format time 
        t = self.L3['time'].values
        self.L3['time'] = list(t)
        
        # Switch gps_lon to negative (degrees_east)
        # Do this here, and NOT in addMeta, otherwise we switch back to positive
        # when calling getMeta in joinL3! PJW
        self.L3['gps_lon'] = self.L3['gps_lon'] * -1

        # Add variable attributes and metadata
        self.L3 = self.addAttributes(self.L3)
        
        # Round all values to specified decimals places
        self.L3 = roundValues(self.L3, self.vars)
        
        # Save to file if outpath given
        if outpath is not None:
            if os.path.isdir(outpath):
                self.writeArr(outpath)
            else:
                print(f'Outpath f{outpath} does not exist. Unable to save to file')
                pass
    
    def process(self):
        '''Perform L0 to L3 data processing'''
        try:
            print(f'Commencing {self.L0.attrs["number_of_booms"]}-boom processing...')
        except:
            print(f'Commencing {self.L0[0].attrs["number_of_booms"]}-boom processing...')        
        
        print('Level 1 processing...')
        self.L0 = [addBasicMeta(item, self.vars) for item in self.L0]
        self.L1 = [toL1(item, self.vars) for item in self.L0]
        self.L1A = mergeVars(self.L1, self.vars)
        
        # L1 to L2 processing
        print('Level 2 processing...')
        self.L2 = toL2(self.L1A)
        self.L2 = clipValues(self.L2, self.vars)
        
        # L2 to L3 processing
        print('Level 3 processing...')        
        self.L3 = toL3(self.L2)
    
    def addAttributes(self, L3):
        '''Add variable and attribute metadata
        
        Parameters
        ----------
        L3 : xr.Dataset
            Level-3 data object
        
        Returns
        -------
        L3 : xr.Dataset
            Level-3 data object with attributes
        '''
        L3 = addVars(L3, self.vars)
        L3 = addMeta(L3, self.meta)
        return L3

    def writeArr(self, outpath):
        '''Write L3 data to .nc and .csv hourly and daily files
        
        Parameters
        ----------
        outpath : str
            Output directory
        L3 : AWS.L3
            Level-3 data object
        '''
        outdir = os.path.join(outpath, self.L3.attrs['station_id']) 
        if not os.path.isdir(outdir):
            os.mkdir(outdir)
        
        f = [l.attrs['format'] for l in self.L0]
        if all(f):
            col_names = getColNames(self.vars, self.L3.attrs['number_of_booms'], 
                                    self.L0[0].attrs['format'])
        else:
            col_names = getColNames(self.vars, self.L3.attrs['number_of_booms'], 
                                    None)
        
        t = int(pd.Timedelta((self.L3['time'][1] - self.L3['time'][0]).values).total_seconds())
        print('Writing to files...')
        if t == 600:
            out_csv = os.path.join(outdir, self.L3.attrs['station_id']+'_10min.csv')
            out_nc = os.path.join(outdir, self.L3.attrs['station_id']+'_10min.nc')
        else:
            out_csv = os.path.join(outdir, self.L3.attrs['station_id']+'_hour.csv')
            out_nc = os.path.join(outdir, self.L3.attrs['station_id']+'_hour.nc')            
        writeCSV(out_csv, self.L3, col_names)
        writeNC(out_nc, self.L3) 
        print(f'Written to {out_csv}')           
        print(f'Written to {out_nc}') 
        
    def loadConfig(self, config_file, inpath):
        '''Load configuration from .toml file
        
        Parameters
        ----------
        config_file : str
            TOML file path
        inpath : str
            Input folder directory where L0 files can be found  
        
        Returns
        -------
        conf : dict
            Configuration parameters
        '''
        conf = getConfig(config_file, inpath)
        return conf
        
    def loadL0(self):
        '''Load level 0 (L0) data from associated TOML-formatted 
        config file and L0 data file

        Try _readL0file() using the config with msg_lat & msg_lon appended. The 
        specific ParserError except will occur when the number of columns in 
        the tx file does not match the expected columns. In this case, remove 
        msg_lat & msg_lon from the config and call _readL0file() again. These 
        station files either have no data after Nov 2022 (when msg_lat & 
        msg_lon were added to processing), or for whatever reason these fields 
        did not exist in the modem message and were not added.
        
        Returns
        -------
        ds_list : list
            List of L0 xr.Dataset objects
        '''
        c = self.config
        if len(c.keys()) == 1: # one file in this config
            target = c[list(c.keys())[0]]
            try:
                ds = self._readL0file(target)
            except pd.errors.ParserError as e:
                
                # ParserError: Too many columns specified: expected 40 and found 38
                print(f'-----> No msg_lat or msg_lon for {list(c.keys())[0]}')
                for item in ['msg_lat', 'msg_lon']:
                    target['columns'].remove(item)                             # Also removes from self.config
                ds = self._readL0file(target)
            print(f'L0 data successfully loaded from {list(c.keys())[0]}')
            return [ds]
        else:
            ds_list = []
            for k in c.keys():
                try:
                    ds_list.append(self._readL0file(c[k]))
                except pd.errors.ParserError as e:
                    
                    # ParserError: Too many columns specified: expected 40 and found 38
                    print(f'-----> No msg_lat or msg_lon for {k}')
                    for item in ['msg_lat', 'msg_lon']:
                        c[k]['columns'].remove(item)                           # Also removes from self.config
                    ds_list.append(self._readL0file(c[k]))
                print(f'L0 data successfully loaded from {k}')
            return ds_list

    def _readL0file(self, conf):
        '''Read L0 .txt file to Dataset object using config dictionary and
        populate with initial metadata
        
        Parameters
        ----------
        conf : dict
            Configuration parameters  
        
        Returns
        -------
        ds : xr.Dataset
            L0 data
        '''
        file_version = conf.get('file_version', -1)  
        ds = getL0(conf['file'], conf['nodata'], conf['columns'], 
                   conf["skiprows"], file_version)
        ds = populateMeta(ds, conf, ["columns", "skiprows", "modem"])
        return ds

#------------------------------------------------------------------------------

def getConfig(config_file, inpath):
    '''Load configuration from .toml file. PROMICE .toml files support defining 
    features at the top level which apply to all nested properties, but do not 
    overwrite nested properties if they are defined
    
    Parameters
    ----------
    config_file : str
        TOML file path
    inpath : str
        Input folder directory where L0 files can be found
    
    Returns
    -------
    conf : dict
        Configuration dictionary
    '''
    conf = toml.load(config_file)                                              # Move all top level keys to nested properties,
    top = [_ for _ in conf.keys() if not type(conf[_]) is dict]                # if they are not already defined in the nested properties
    subs = [_ for _ in conf.keys() if type(conf[_]) is dict]                   # Insert the section name (config_file) as a file property and config file
    for s in subs:
        for t in top:
            if t not in conf[s].keys():
                conf[s][t] = conf[t]

        conf[s]['conf'] = config_file
        conf[s]['file'] = os.path.join(inpath, s)

    for t in top: conf.pop(t)                                                  # Delete all top level keys beause each file
                                                                               # should carry all properties with it
    for k in conf.keys():                                                      # Check required fields are present
        print(k)
        for field in ["columns", "station_id", "format", "skiprows"]:
            assert(field in conf[k].keys())
    return conf

def getL0(infile, nodata, cols, skiprows, file_version, 
          delimiter=',', comment='#'):
    ''' Read L0 data file into pandas DataFrame object
    
    Parameters
    ----------
    infile : str
        L0 file path
    nodata : list
        List containing value for nan values and reassigned value
    cols : list
        List of columns in file
    skiprows : int
        Skip rows value
    file_version : int
        Version of L0 file
    delimiter : str
        String delimiter for L0 file
    comment : str
        Notifier of commented sections in L0 file
    
    Returns
    -------
    ds : xarray.Dataset
        L0 Dataset
    '''
    if file_version == 1:        
        df = pd.read_csv(infile, comment=comment, index_col=0, 
                         na_values=nodata, names=cols, 
                         parse_dates={'time': ['year', 'doy', 'hhmm']}, 
                         date_parser=_getDateParserV1, sep=delimiter,
                         skiprows=skiprows, skip_blank_lines=True,
                         usecols=range(len(cols)))
    else:
        df = pd.read_csv(infile, comment=comment, index_col=0,
                         na_values=nodata, names=cols, parse_dates=True,
                         sep=delimiter, skiprows=skiprows,
                         skip_blank_lines=True,
                         usecols=range(len(cols)))

    # Drop SKIP columns
    for c in df.columns:
        if c[0:4] == 'SKIP':
            df.drop(columns=c, inplace=True)

    # Carry relevant metadata with ds
    ds = xr.Dataset.from_dataframe(df)
    return ds

def addBasicMeta(ds, vars_df):
    ''' Use a variable lookup table DataFrame to add the basic metadata 
    to the xarray dataset. This is later amended to finalise L3
    
    Parameters
    ----------
    ds : xr.Dataset
        Dataset to add metadata to
    vars_df : pd.DataFrame
        Metadata dataframe
    
    Returns
    -------
    ds : xr.Dataset
        Dataset with added metadata
    '''
    for v in vars_df.index:
        if v == 'time': continue # coordinate variable, not normal var
        if v not in list(ds.variables): continue
        for c in ['standard_name', 'long_name', 'units']:
            if isinstance(vars_df[c][v], float) and np.isnan(vars_df[c][v]): continue
            ds[v].attrs[c] = vars_df[c][v]
    return ds

def populateMeta(ds, conf, skip):
    '''Populate L0 Dataset with metadata dictionary
    
    Parameters
    ----------
    ds : xarray.Dataset
        L0 dataset
    conf : dict
        Metadata dictionary
    skip : list
        List of column names to skip parsing to metadata 
    
    Returns
    -------
    ds : xarray.Dataset
        L0 dataset with metadata populated as Dataset attributes
    '''
    meta = {}
    # skip = ["columns", "skiprows"]
    for k in conf.keys():
        if k not in skip: meta[k] = conf[k]
    ds.attrs = meta
    return ds

def writeCSV(outfile, Lx, csv_order):
    '''Write data product to CSV file
    
    Parameters
    ----------
    outfile : str
        Output file path
    Lx : xr.Dataset
        Dataset to write to file
    csv_order : list
        List order of variables
    '''
    Lcsv = Lx.to_dataframe().dropna(how='all')
    if csv_order is not None:   
        names = [c for c in csv_order if c in list(Lcsv.columns)]
        Lcsv = Lcsv[names]
    Lcsv.to_csv(outfile)
    
def writeNC(outfile, Lx):
    '''Write data product to NetCDF file
    
    Parameters
    ----------
    outfile : str
        Output file path
    Lx : xr.Dataset
        Dataset to write to file
    '''
    if os.path.isfile(outfile): 
        os.remove(outfile)
    Lx.to_netcdf(outfile, mode='w', format='NETCDF4', compute=True)    
    
def writeAll(outpath, station_id, l3_h, l3_d, l3_m, csv_order=None):
    '''Write L3 hourly, daily and monthly datasets to .nc and .csv 
    files
    
    outpath : str
        Output file path
    station_id : str
        Station name
    l3_h : xr.Dataset
        L3 hourly data
    l3_d : xr.Dataset
        L3 daily data
    l3_m : xr.Dataset
        L3 monthly data
    csv_order : list, optional
        List order of variables
    '''
    if not os.path.isdir(outpath):
        os.mkdir(outpath)
    outfile_h = os.path.join(outpath, station_id + '_hour')
    outfile_d = os.path.join(outpath, station_id + '_day')
    outfile_m = os.path.join(outpath, station_id + '_month')
    for o,l in zip([outfile_h, outfile_d, outfile_m], [l3_h ,l3_d, l3_m]):
        writeCSV(o+'.csv',l, csv_order)
        writeNC(o+'.nc',l)        

def mergeVars(ds_list, variables, cols=['lo','hi','OOL']):                     #TODO find way to make this one line as described
    '''Merge dataset by variable attributes from lookup table file. This could
    be as simple as: 
    ds = xr.open_mfdataset(infile_list, combine='by_coords', mask_and_scale=False).load() 
    Except that some files have overlapping times.

    Parameters
    ----------
    ds_list : list
        List of xarray.Dataset objects
    varaibles : pandas.DataFrame
        Variable look up table
    cols : str, optional
        Variable column names to merge by. The default is ['lo','hi','OOL'].
        
    Returns
    -------
    ds : xarray.Dataset
        Dataset with merged attributes
    '''
    # Combine Dataset objects
    ds = ds_list[0]
    if len(ds_list) > 1:
        for d in ds_list[1:]:
            ds = ds.combine_first(d)
     
    # Get variables
    df = variables[cols]
    df = df.dropna(how='all')
    
    # Remove outliers
    ds = clipValues(ds, df, cols)
                        
    # Clean up metadata
    for k in ['format', 'hygroclip_t_offset', 'dsr_eng_coef', 'usr_eng_coef',
              'dlr_eng_coef', 'ulr_eng_coef', 'pt_z_coef', 'pt_z_p_coef',
              'pt_z_factor', 'pt_antifreeze', 'boom_azimuth', 'nodata',
              'conf', 'file']:
        if k in ds.attrs.keys():
            ds.attrs.pop(k) 
    return ds

def clipValues(ds, df, cols=['lo','hi','OOL']):
    '''Clip values in dataset to defined "hi" and "lo" variables from dataframe.
    There is a special treatment here for rh_u and rh_l variables, where values
    are clipped and not assigned to NaN. This is for replication purposes
    
    Parameters
    ----------
    ds : xarray.Dataset
        Dataset to clip hi-lo range to
    df : pandas.DataFrame
        Dataframe to retrieve attribute hi-lo values from
    
    Returns
    -------
    ds : xarray.Dataset
        Dataset with clipped data
    '''
    df = df[cols] 
    df = df.dropna(how='all')
    lo = cols[0]
    hi = cols[1]
    ool = cols[2]
    for var in df.index:
        if var not in list(ds.variables): 
            continue
        
<<<<<<< HEAD
        if var in ['rh_u_cor', 'rh_l_cor']:
             ds[var] = ds[var].where(ds[var] >= df.loc[var, lo], other = 0)
             ds[var] = ds[var].where(ds[var] <= df.loc[var, hi], other = 100)
             
             # Mask out invalid corrections based on uncorrected var
             var_uncor=var.split('_cor')[0]
             ds[var] = ds[var].where(~np.isnan(ds[var_uncor]), other=np.nan)
            
        else:
=======
        if var in ['rh_u_cor', 'rh_l_cor']:                                  
              ds[var] = ds[var].where(ds[var] >= df.loc[var, lo], other=0)
              ds[var] = ds[var].where(ds[var] <= df.loc[var, hi], other=100)
              
              # Mask out invalid corrections based on uncorrected var
              var_uncor=var.split('_cor')[0]
              ds[var] = ds[var].where(~np.isnan(ds[var_uncor]), other=np.nan)
              
        else: 
>>>>>>> f3c8050a
            if ~np.isnan(df.loc[var, lo]):
                ds[var] = ds[var].where(ds[var] >= df.loc[var, lo])
            if ~np.isnan(df.loc[var, hi]):                
                ds[var] = ds[var].where(ds[var] <= df.loc[var, hi])
                
        other_vars = df.loc[var][ool]
        if isinstance(other_vars, str) and ~ds[var].isnull().all():            
            for o in other_vars.split():
                if o not in list(ds.variables): 
                    continue
                else:
                    if ~np.isnan(df.loc[var, lo]):
                        ds[o] = ds[o].where(ds[var] >= df.loc[var, lo])
                    if ~np.isnan(df.loc[var, hi]):  
                        ds[o] = ds[o].where(ds[var] <= df.loc[var, hi])  
    return ds

def popCols(ds, names):       
    '''Populate dataset with all given variable names
    
    Parammeters
    -----------
    ds : xr.Dataset
        Dataset
    names : list
        List of variable names to populate
    '''
    for v in names:
        if v not in list(ds.variables):
            ds[v] = (('time'), np.arange(ds['time'].size)*np.nan)      
    return ds

def getColNames(vars_df, booms=None, data_type=None):
    '''Get all variable names for a given data type, based on a variables 
    look-up table

    Parameters
    ----------
    vars_df : pd.DataFrame
        Variables look-up table
    booms : int, optional
        Number of booms. If this parameter is empty then all variables 
        regardless of boom type will be passed. The default is None.
    data_type : str, optional
        Data type, "tx", "STM" or "raw". If this parameter is empty then all 
        variables regardless of data type will be passed. The default is None.

    Returns
    -------
    list
        Variable names
    '''
    if booms==1:
        vars_df = vars_df.loc[vars_df['station_type'].isin(['one-boom','all'])]
    elif booms==2:
        vars_df = vars_df.loc[vars_df['station_type'].isin(['two-boom','all'])]
    
    if data_type=='TX':
        vars_df = vars_df.loc[vars_df['data_type'].isin(['TX','all'])]
    elif data_type=='STM' or data_type=='raw':
        vars_df = vars_df.loc[vars_df['data_type'].isin(['raw','all'])]

    return list(vars_df.index)

def roundValues(ds, df, col='max_decimals'):
    '''Round all variable values in data array based on pre-defined rounding 
    value in variables look-up table DataFrame
    
    Parameters
    ----------
    ds : xr.Dataset
        Dataset to round values in
    df : pd.Dataframe
        Variable look-up table with rounding values
    col : str
        Column in variable look-up table that contains rounding values. The 
        default is "max_decimals"
    '''
    df = df[col]
    df = df.dropna(how='all')
    for var in df.index:
        if var not in list(ds.variables): 
            continue
        if df[var] is not np.nan:
            ds[var] = ds[var].round(decimals=int(df[var]))
    return ds
        
def addVars(ds, variables):
    '''Add variable attributes from file to dataset
    
    Parameters
    ----------
    ds : xarray.Dataset
        Dataset to add variable attributes to
    variables : pandas.DataFrame
        Variables lookup table file
    
    Returns
    -------
    ds : xarray.Dataset
        Dataset with metadata
   '''
    for k in ds.keys():
        if k not in variables.index: continue
        ds[k].attrs['standard_name'] = variables.loc[k]['standard_name']
        ds[k].attrs['long_name'] = variables.loc[k]['long_name']
        ds[k].attrs['units'] = variables.loc[k]['units']
        ds[k].attrs['coverage_content_type'] = variables.loc[k]['coverage_content_type']
        ds[k].attrs['coordinates'] = variables.loc[k]['coordinates']        
    return ds

def addMeta(ds, meta):
    '''Add metadata attributes from file to dataset
    
    Parameters
    ----------
    ds : xarray.Dataset
        Dataset to add metadata attributes to
    meta : str
        Metadata file
        
    Returns
    -------
    ds : xarray.Dataset
        Dataset with metadata
   '''
    ds['lon'] = ds['gps_lon'].mean()
    ds['lon'].attrs = ds['gps_lon'].attrs
    
    ds['lat'] = ds['gps_lat'].mean()
    ds['lat'].attrs = ds['gps_lat'].attrs
    
    ds['alt'] = ds['gps_alt'].mean()
    ds['alt'].attrs = ds['gps_alt'].attrs

    # for k in ds.keys(): # for each var
    #     if 'units' in ds[k].attrs:        
    #         if ds[k].attrs['units'] == 'C':
    #             ds[k].attrs['units'] = 'degrees_C'

    # https://wiki.esipfed.org/Attribute_Convention_for_Data_Discovery_1-3#geospatial_bounds
    ds.attrs['id'] = 'dk.geus.promice:' + str(uuid.uuid3(uuid.NAMESPACE_DNS, ds.attrs['station_id']))
    ds.attrs['history'] = 'Generated on ' + datetime.datetime.utcnow().isoformat()
    ds.attrs['date_created'] = str(datetime.datetime.now().isoformat())
    ds.attrs['date_modified'] = ds.attrs['date_created']
    ds.attrs['date_issued'] = ds.attrs['date_created']
    ds.attrs['date_metadata_modified'] = ds.attrs['date_created'] 
    
    ds.attrs['geospatial_bounds'] = "POLYGON((" + \
        f"{ds['lat'].min().values} {ds['lon'].min().values}, " + \
        f"{ds['lat'].min().values} {ds['lon'].max().values}, " + \
        f"{ds['lat'].max().values} {ds['lon'].max().values}, " + \
        f"{ds['lat'].max().values} {ds['lon'].min().values}, " + \
        f"{ds['lat'].min().values} {ds['lon'].min().values}))"

    ds.attrs['geospatial_lat_min'] = str(ds['lat'].min().values)
    ds.attrs['geospatial_lat_max'] = str(ds['lat'].max().values)
    ds.attrs['geospatial_lon_min'] = str(ds['lon'].min().values)
    ds.attrs['geospatial_lon_max'] = str(ds['lon'].max().values)
    ds.attrs['geospatial_vertical_min'] = str(ds['alt'].min().values)
    ds.attrs['geospatial_vertical_max'] = str(ds['alt'].max().values)
    ds.attrs['geospatial_vertical_positive'] = 'up'
    ds.attrs['time_coverage_start'] = str(ds['time'][0].values)
    ds.attrs['time_coverage_end'] = str(ds['time'][-1].values)
    
    try:
        ds.attrs['source']= 'pypromice v' + str(metadata.version('pypromice'))
    except:
        ds.attrs['source'] = 'pypromice'
        
    # https://www.digi.com/resources/documentation/digidocs/90001437-13/reference/r_iso_8601_duration_format.htm
    try:
        ds.attrs['time_coverage_duration'] = str(pd.Timedelta((ds['time'][-1] - ds['time'][0]).values).isoformat())
        ds.attrs['time_coverage_resolution'] = str(pd.Timedelta((ds['time'][1] - ds['time'][0]).values).isoformat())
    except:
        ds.attrs['time_coverage_duration'] = str(pd.Timedelta(0).isoformat())
        ds.attrs['time_coverage_resolution'] = str(pd.Timedelta(0).isoformat())   
      
#    ds.time.encoding["dtype"] = "int64"                                        # TODO CF standard requires time as int not int64 
#    ds.time.encoding["calendar"] = 'proleptic_gregorian'
    
    # Load metadata attributes and add to Dataset   
    [_addAttr(ds, key, value) for key,value in meta.items()]
    
    # Check attribute formating
    for k,v in ds.attrs.items():
        if not isinstance(v, str) or not isinstance(v, int):
            ds.attrs[k]=str(v) 
    return ds


def getVars(v_file):
   '''Load variables.csv file
   
   Parameters
   ----------
   v_file : str
       Variable lookup table file path

   Returns
   -------
   pandas.DataFrame
       Variables dataframe
   '''
   return pd.read_csv(v_file, index_col=0, comment="#")

def getMeta(m_file, delimiter=','):                                            #TODO change to DataFrame output to match variables.csv
    '''Load metadata table
    
    Parameters
    ----------
    m_file : str
        Metadata file path
    delimiter : str
        Metadata character delimiter. The default is ","

    Returns
    -------
    meta : dict
        Metadata dictionary
    '''
    meta={}
    with open(m_file, 'r') as f:
        lines = f.readlines()
    for l in lines[1:]:
        meta[l.split(',')[0]] = l.split(delimiter)[1].split('\n')[0].replace(';',',')        
    return meta

def resampleL3(ds_h, t):
    '''Resample L3 AWS data, e.g. hourly to daily average. This uses pandas 
    DataFrame resampling at the moment as a work-around to the xarray Dataset
    resampling. As stated, xarray resampling is a lengthy process that takes
    ~2-3 minutes per operation: ds_d = ds_h.resample({'time':"1D"}).mean()
    This has now been fixed, so needs implementing:
    https://github.com/pydata/xarray/issues/4498#event-6610799698
    
    Parameters
    ----------
    ds_h : xarray.Dataset
        L3 AWS daily dataset
    t : str
        Resample factor, same variable definition as in 
        pandas.DataFrame.resample()
    
    Returns
    -------
    ds_d : xarray.Dataset
        L3 AWS hourly dataset
    '''
    df_d = ds_h.to_dataframe().resample(t).mean()
    vals = [xr.DataArray(data=df_d[c], dims=['time'], 
           coords={'time':df_d.index}, attrs=ds_h[c].attrs) for c in df_d.columns]
    ds_d = xr.Dataset(dict(zip(df_d.columns,vals)), attrs=ds_h.attrs)  
    return ds_d

def _addAttr(ds, key, value):
    '''Add attribute to xarray dataset
    
    ds : xr.Dataset
        Dataset to add attribute to
    key : str
        Attribute name, with "." denoting variable attributes
    value : str/int
        Value for attribute'''
    if len(key.split('.')) == 2:
        try:
            ds[key.split('.')[0]].attrs[key.split('.')[1]] = str(value)
        except:
            pass
            # print(f'Unable to add metadata to {key.split(".")[0]}')
    else:
        ds.attrs[key] = value    
        
def _getDateParserV1(y, doy, t):                                               #TODO fix deprecation warning
    '''Convert for yyyy,doy,hhmm (without leading 0s) to a pandas datetime.
    Example: "2007,90,430" to "2007-03-31 04:30:00"
    
    This may produce the following deprecation warning:
    FutureWarning: Use pd.to_datetime instead.
    
    Parameters
    ----------
    y : int
        Year
    doy: int
        Day of year
    t : int
        Hour
    
    Returns
    -------
    pd.Datetime
        Datetime object
    '''
    return pd.to_datetime(f'{y}-{str(doy).zfill(3)}:{str(t).zfill(4)}',
                          format='%Y-%j:%H%M')

#------------------------------------------------------------------------------

class TestProcess(unittest.TestCase): 

    def testgetVars(self):
        '''Test variable table lookup retrieval'''
        v = getVars('variables.csv')
        self.assertIsInstance(v, pd.DataFrame)
        self.assertTrue(v.columns[0] in 'standard_name')
        self.assertTrue(v.columns[2] in 'units')
        
    def testgetMeta(self):  
        '''Test AWS names retrieval'''
        m = getMeta('metadata.csv')
        self.assertIsInstance(m, dict)
        self.assertTrue('references' in m)
    
    def testAddAll(self):
        '''Test variable and metadata attributes added to Dataset'''
        d = xr.Dataset()
    
        v = getVars('variables.csv')    
        att = list(v.index)
        att1 = ['gps_lon', 'gps_lat', 'gps_alt', 'albedo', 'p']
        for a in att:
            d[a]=[0,1]
        for a in att1:
            d[a]=[0,1]
        d['time'] = [datetime.datetime.now(), 
                     datetime.datetime.now()-timedelta(days=365)]
        d.attrs['station_id']='TEST'
        meta = getMeta('metadata.csv')
        d = addVars(d, v)
        d = addMeta(d, meta)
        self.assertTrue(d.attrs['station_id']=='TEST')
        self.assertIsInstance(d.attrs['references'], str)

    def testL0toL3(self):
        '''Test L0 to L3 processing'''
        config_file = 'test/test_config1.toml'
        inpath= 'test/'
        pAWS = AWS(config_file, inpath, None)
        self.assertIsInstance(pAWS.L3, xr.Dataset)
        self.assertTrue(pAWS.L3.attrs['station_id']=='TEST1')

#------------------------------------------------------------------------------

if __name__ == "__main__":

    # Test an individual station
<<<<<<< HEAD
    # test_station = 'xxx'
    # config_file = '../../../aws-l0/raw/config/{}.toml'.format(test_station)
    # # config_file = '../../../aws-l0/tx/config/{}.toml'.format(test_station)
    # inpath= '../../../aws-l0/raw/{}/'.format(test_station)
    # # inpath= '../../../aws-l0/tx/'
    # outpath = 'test/'
    # vari = 'variables.csv'
    # pAWS_gc = AWS(config_file, inpath, outpath, var_file=vari)
=======
    test_station = 'NUK_N'
    config_file = '../../../aws-l0/raw/config/{}.toml'.format(test_station)
    inpath= '../../../aws-l0/raw/{}/'.format(test_station)
    outpath = 'test/NUK_N_origin'
    vari = 'variables.csv'
    pAWS_gc = AWS(config_file, inpath, outpath, var_file=vari)
>>>>>>> f3c8050a

    # Use test configs
    # config_files = ['test/test_config1.toml', 'test/test_config2.toml']
    # inpath= 'test/'
    # outpath = 'test/'
    # vari = 'variables.csv'
    # for cf in config_files:
    #     pAWS_gc = AWS(cf, inpath, outpath, var_file=vari)

    unittest.main()<|MERGE_RESOLUTION|>--- conflicted
+++ resolved
@@ -519,8 +519,7 @@
     for var in df.index:
         if var not in list(ds.variables): 
             continue
-        
-<<<<<<< HEAD
+            
         if var in ['rh_u_cor', 'rh_l_cor']:
              ds[var] = ds[var].where(ds[var] >= df.loc[var, lo], other = 0)
              ds[var] = ds[var].where(ds[var] <= df.loc[var, hi], other = 100)
@@ -530,17 +529,6 @@
              ds[var] = ds[var].where(~np.isnan(ds[var_uncor]), other=np.nan)
             
         else:
-=======
-        if var in ['rh_u_cor', 'rh_l_cor']:                                  
-              ds[var] = ds[var].where(ds[var] >= df.loc[var, lo], other=0)
-              ds[var] = ds[var].where(ds[var] <= df.loc[var, hi], other=100)
-              
-              # Mask out invalid corrections based on uncorrected var
-              var_uncor=var.split('_cor')[0]
-              ds[var] = ds[var].where(~np.isnan(ds[var_uncor]), other=np.nan)
-              
-        else: 
->>>>>>> f3c8050a
             if ~np.isnan(df.loc[var, lo]):
                 ds[var] = ds[var].where(ds[var] >= df.loc[var, lo])
             if ~np.isnan(df.loc[var, hi]):                
@@ -888,7 +876,6 @@
 if __name__ == "__main__":
 
     # Test an individual station
-<<<<<<< HEAD
     # test_station = 'xxx'
     # config_file = '../../../aws-l0/raw/config/{}.toml'.format(test_station)
     # # config_file = '../../../aws-l0/tx/config/{}.toml'.format(test_station)
@@ -897,14 +884,6 @@
     # outpath = 'test/'
     # vari = 'variables.csv'
     # pAWS_gc = AWS(config_file, inpath, outpath, var_file=vari)
-=======
-    test_station = 'NUK_N'
-    config_file = '../../../aws-l0/raw/config/{}.toml'.format(test_station)
-    inpath= '../../../aws-l0/raw/{}/'.format(test_station)
-    outpath = 'test/NUK_N_origin'
-    vari = 'variables.csv'
-    pAWS_gc = AWS(config_file, inpath, outpath, var_file=vari)
->>>>>>> f3c8050a
 
     # Use test configs
     # config_files = ['test/test_config1.toml', 'test/test_config2.toml']
